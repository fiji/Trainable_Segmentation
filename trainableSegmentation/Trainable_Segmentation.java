package trainableSegmentation;
/** 
 * This is a small Plugin that should perform better in segmentation than thresholding
 * The idea is to train a random forest classifier on given manual labels
 * and then classify the whole image 
 * I try to keep parameters hidden from the user to make usage of the plugin
 * intuitive and easy. I decided that it is better to need more manual annotations
 * for training and do feature selection instead of having the user manually tune 
 * all filters.
 * 
 * ToDos:
 * - work with color features
 * - work on whole Stack 
 * - delete annotations with a shortkey
 * - change training image
 * - do probability output (accessible?) and define threshold
 * - put thread solution to wiki http://pacific.mpi-cbg.de/wiki/index.php/Developing_Fiji#Writing_plugins
 * 
 * - give more feedback when classifier is trained or applied
 * 
 * License: GPL
 *
 * This program is free software; you can redistribute it and/or
 * modify it under the terms of the GNU General Public License 2
 * as published by the Free Software Foundation.
 *
 * This program is distributed in the hope that it will be useful,
 * but WITHOUT ANY WARRANTY; without even the implied warranty of
 * MERCHANTABILITY or FITNESS FOR A PARTICULAR PURPOSE.  See the
 * GNU General Public License for more details.
 *
 * You should have received a copy of the GNU General Public License
 * along with this program; if not, write to the Free Software
 * Foundation, Inc., 59 Temple Place - Suite 330, Boston, MA  02111-1307, USA.
 *
 * Authors: Verena Kaynig (verena.kaynig@inf.ethz.ch), Ignacio Arganda-Carreras (iarganda@mit.edu)
 *          Albert Cardona (acardona@ini.phys.ethz.ch)
 */


import ij.IJ;
import ij.ImageStack;
import ij.plugin.PlugIn;
import ij.plugin.RGBStackMerge;

import ij.process.ByteProcessor;
import ij.process.FloatProcessor;
import ij.process.ImageProcessor;
import ij.gui.GenericDialog;
import ij.gui.ImageCanvas;
import ij.gui.ImageWindow;
import ij.gui.Roi;
import ij.gui.ShapeRoi;
import ij.io.OpenDialog;
import ij.io.SaveDialog;
import ij.ImagePlus;
import ij.WindowManager;

import java.text.DecimalFormat;
import java.util.ArrayList;
import java.util.List;
import java.util.concurrent.Callable;
import java.util.concurrent.ExecutionException;
import java.util.concurrent.ExecutorService;
import java.util.concurrent.Executors;
import java.util.concurrent.Future;
import java.util.concurrent.ScheduledExecutorService;
import java.util.concurrent.ScheduledFuture;
import java.util.concurrent.TimeUnit;
import java.util.concurrent.atomic.AtomicInteger;
import java.awt.Color;
import java.awt.Component;
import java.awt.Dimension;
import java.awt.Graphics;
import java.awt.GridBagConstraints;
import java.awt.GridBagLayout;
import java.awt.Insets;
import java.awt.Panel;
import java.awt.Rectangle;
import java.awt.event.ActionEvent;
import java.awt.event.ActionListener;
import java.awt.event.ComponentAdapter;
import java.awt.event.ComponentEvent;
import java.awt.event.KeyAdapter;
import java.awt.event.KeyEvent;
import java.awt.event.ItemEvent;
import java.awt.event.ItemListener;
import java.awt.event.KeyListener;
import java.awt.event.WindowAdapter;
import java.awt.event.WindowEvent;
import java.io.BufferedReader;
import java.io.BufferedWriter;
import java.io.FileNotFoundException;
import java.io.FileOutputStream;
import java.io.FileReader;
import java.io.IOException;
import java.io.OutputStreamWriter;

import javax.swing.BorderFactory;
import javax.swing.ButtonGroup;
import javax.swing.JButton;
import javax.swing.JOptionPane;
import javax.swing.JPanel;
import javax.swing.JRadioButton;
import javax.swing.SwingUtilities;

import weka.classifiers.AbstractClassifier;
import weka.core.Attribute;
import weka.core.DenseInstance;
import weka.core.Instances;
import hr.irb.fastRandomForest.FastRandomForest;

public class Trainable_Segmentation implements PlugIn {


	private static final int MAX_NUM_CLASSES = 5;

	private List<Roi> [] examples = new ArrayList[MAX_NUM_CLASSES]; 
	private ImagePlus trainingImage;
	private ImagePlus displayImage;
	private ImagePlus classifiedImage;
	private ImagePlus overlayImage;
	private FeatureStack featureStack = null;
	private CustomWindow win;
<<<<<<< HEAD

	private int traceCounter[] = new int[MAX_NUM_CLASSES];
	private boolean showColorOverlay;
	private Instances wholeImageData;
	private Instances loadedTrainingData;
	private FastRandomForest rf;
	
	private static boolean updateWholeData = true;
	
	final JButton addExampleButton;
	final JButton trainButton;
	final JButton overlayButton;
	final JButton resultButton;
	final JButton applyButton;
	final JButton loadDataButton;
	final JButton saveDataButton;
	final JButton settingsButton;

	final JButton addClassButton;

	final Color[] colors = new Color[]{Color.red, Color.green, Color.blue,
			Color.orange, Color.pink};

	String[] classLabels = new String[]{"background", "foreground", "class-3", "class-4", "class-5"};

	private static int numOfClasses = 2;
	private java.awt.List exampleList[] = new java.awt.List[MAX_NUM_CLASSES];
	private JRadioButton [] classButton = new JRadioButton[MAX_NUM_CLASSES];
	//Group the radio buttons.
	ButtonGroup classButtonGroup = new ButtonGroup();

	
	// Random Forest parameters
	private static int numOfTrees = 200;
	private static int randomFeatures = 2;

	/**
	 * Basic constructor
	 */
	public Trainable_Segmentation() 
	{
		addExampleButton = new JButton("ADD");
		addExampleButton.setToolTipText("Add current ROI to selected label");
		
		trainButton = new JButton("Train classifier");
		trainButton.setToolTipText("Start training the classifier");
		
		overlayButton = new JButton("Toggle overlay");
		overlayButton.setToolTipText("Toggle between current segmentation and original image");		
		overlayButton.setEnabled(false);
		
		resultButton = new JButton("Create result");
		resultButton.setToolTipText("Generate result image");
		resultButton.setEnabled(false);
		
		
		applyButton = new JButton ("Apply classifier");
		applyButton.setToolTipText("Load data and apply current classifier");
		applyButton.setEnabled(false);
		
		loadDataButton = new JButton ("Load data");
		loadDataButton.setToolTipText("Load previous segmentation from an ARFF file");
		
		saveDataButton = new JButton ("Save data");
		saveDataButton.setToolTipText("Save current segmentation into an ARFF file");

		addClassButton = new JButton ("Create new label");
		addClassButton.setToolTipText("Add one more label to mark different areas");
		
		settingsButton = new JButton ("Settings");
		addClassButton.setToolTipText("Display advanced options");

		for(int i = 0; i < numOfClasses ; i++)
		{
			examples[i] = new ArrayList<Roi>();
			exampleList[i] = new java.awt.List(5);
			exampleList[i].setForeground(colors[i]);
		}

		showColorOverlay = false;

		rf = new FastRandomForest();
		//FIXME: should depend on image size?? Or labels??
		rf.setNumTrees(Trainable_Segmentation.numOfTrees);
		//this is the default that Breiman suggests
		//rf.setNumFeatures((int) Math.round(Math.sqrt(featureStack.getSize())));
		//but this seems to work better
		rf.setNumFeatures(Trainable_Segmentation.randomFeatures);


		rf.setSeed(123);
=======
	private java.awt.List posExampleList;
	private java.awt.List negExampleList;
	private int posTraceCounter;
	private int negTraceCounter;
   	private boolean showColorOverlay;
   	private Instances wholeImageData;
   	private Instances loadedTrainingData;
   	private FastRandomForest rf;
	final Button posExampleButton;
  	final Button negExampleButton;
  	final Button trainButton;
  	final Button overlayButton;
  	final Button resultButton;
  	final Button applyButton;
  	final Button loadDataButton;
  	final Button saveDataButton;
  	
  	
  	public Trainable_Segmentation() {
	    	posExampleButton = new Button("Positive example");
  	      	negExampleButton = new Button("Negative example");
  	      	trainButton = new Button("Train classifier");
  	      	overlayButton = new Button("Toggle overlay");
  	      	overlayButton.setEnabled(false);
  	      	resultButton = new Button("Create result");
  	      	resultButton.setEnabled(false);
  	      	applyButton = new Button ("Apply classifier");
  	      	applyButton.setEnabled(false);
  	      	loadDataButton = new Button ("Load data");
  	      	saveDataButton = new Button ("Save data");
  	      	
  	      	posExampleList = new java.awt.List(5);
  	      	posExampleList.setForeground(Color.green);
  	      	negExampleList = new java.awt.List(5);
  	      	negExampleList.setForeground(Color.red);
  	      	posTraceCounter = 0;
  	      	negTraceCounter = 0;
  	      	showColorOverlay = false;
  	      	
  	      	rf = new FastRandomForest();
  	      	//FIXME: should depend on image size?? Or labels??
  	      	rf.setNumTrees(200);
  	      	//this is the default that Breiman suggests
  	      	//rf.setNumFeatures((int) Math.round(Math.sqrt(featureStack.getSize())));
  	      	//but this seems to work better
  	      	rf.setNumFeatures(2);
		
		 
  	      	rf.setSeed(123);
>>>>>>> b41ac205
	}

	final ExecutorService exec = Executors.newFixedThreadPool(1);

	
	/**
	 * Listeners
	 */
	private ActionListener listener = new ActionListener() {
		public void actionPerformed(final ActionEvent e) {
			exec.submit(new Runnable() {
				public void run() {

					if(e.getSource() == addExampleButton)
					{
						//IJ.log("+ pressed");
						for(int i = 0; i < numOfClasses; i++)
						{
							if(classButton[i].isSelected())
							{
								addExamples(i);
								break;
							}
						}
					}
					else if(e.getSource() == trainButton)
					{
						try{
							trainClassifier();
						}catch(Exception e){
							e.printStackTrace();
						}
					}
					else if(e.getSource() == overlayButton){
						toggleOverlay();
					}
					else if(e.getSource() == resultButton){
						showClassificationImage();
					}
					else if(e.getSource() == applyButton){
						applyClassifierToTestData();
					}
					else if(e.getSource() == loadDataButton){
						loadTrainingData();
					}
					else if(e.getSource() == saveDataButton){
						saveTrainingData();
					}
					else if(e.getSource() == addClassButton){
						addNewClass();
					}
					else if(e.getSource() == settingsButton){
						showSettingsDialog();
					}
					else{ 
						for(int i = 0; i < numOfClasses; i++)
							if(e.getSource() == exampleList[i])
							{
								deleteSelected(e);
								break;
							}
					}

				}
			});


		}
	};

	private ItemListener itemListener = new ItemListener() {
		public void itemStateChanged(final ItemEvent e) {
			exec.submit(new Runnable() {
				public void run() {
					for(int i = 0; i < numOfClasses; i++)
					{
						if(e.getSource() == exampleList[i])
							listSelected(e, i);
					}
				}
			});
		}
	};
<<<<<<< HEAD
	
	/**
	 * Custom canvas to deal with zooming an panning
	 */
	private class CustomCanvas extends ImageCanvas {
		CustomCanvas(ImagePlus imp) {
			super(imp);
			Dimension dim = new Dimension(Math.min(512, imp.getWidth()), Math.min(512, imp.getHeight()));
			setMinimumSize(dim);
			setSize(dim.width, dim.height);
			setDstDimensions(dim.width, dim.height);
			addKeyListener(new KeyAdapter() {
				public void keyReleased(KeyEvent ke) {
					repaint();
				}
			});
		}
		//@Override
		public void setDrawingSize(int w, int h) {}

		public void setDstDimensions(int width, int height) {
			super.dstWidth = width;
			super.dstHeight = height;
			// adjust srcRect: can it grow/shrink?
			int w = Math.min((int)(width  / magnification), imp.getWidth());
			int h = Math.min((int)(height / magnification), imp.getHeight());
			int x = srcRect.x;
			if (x + w > imp.getWidth()) x = w - imp.getWidth();
			int y = srcRect.y;
			if (y + h > imp.getHeight()) y = h - imp.getHeight();
			srcRect.setRect(x, y, w, h);
			repaint();
		}

		//@Override
		public void paint(Graphics g) {
			Rectangle srcRect = getSrcRect();
			double mag = getMagnification();
			int dw = (int)(srcRect.width * mag);
			int dh = (int)(srcRect.height * mag);
			g.setClip(0, 0, dw, dh);

			super.paint(g);

			int w = getWidth();
			int h = getHeight();
			g.setClip(0, 0, w, h);

			// Paint away the outside
			g.setColor(getBackground());
			g.fillRect(dw, 0, w - dw, h);
			g.fillRect(0, dh, w, h - dh);
		}
	}

	/**
	 * Custom window to define the trainable segmentation GUI
	 * 
	 */
	private class CustomWindow extends ImageWindow 
	{
		/** layout for annotation panel */
		GridBagLayout boxAnnotation = new GridBagLayout();
		/** constraints for annotation panel */
		GridBagConstraints annotationsConstraints = new GridBagConstraints();
		/** Panel with class radio buttons and lists */
		JPanel annotationsPanel = new JPanel();
		
		JPanel buttonsPanel = new JPanel();
		
		JPanel trainingJPanel = new JPanel();
		JPanel optionsJPanel = new JPanel();		
		
		Panel all = new Panel();
		
		CustomWindow(ImagePlus imp) 
		{
			super(imp, new CustomCanvas(imp));

			final CustomCanvas canvas = (CustomCanvas) getCanvas();

			// Remove the canvas from the window, to add it later
			removeAll();

			setTitle("Trainable Segmentation");
			
			// Annotations panel
			annotationsConstraints.anchor = GridBagConstraints.NORTHWEST;
			annotationsConstraints.fill = GridBagConstraints.HORIZONTAL;
			annotationsConstraints.gridwidth = 1;
			annotationsConstraints.gridheight = 1;
			annotationsConstraints.gridx = 0;
			annotationsConstraints.gridy = 0;
			
			annotationsConstraints.insets = new Insets(5, 5, 6, 6);
			annotationsPanel.setBorder(BorderFactory.createTitledBorder("Labels"));
			annotationsPanel.setLayout(boxAnnotation);
			
			annotationsPanel.add(addExampleButton, annotationsConstraints);
			annotationsConstraints.gridy++;
			
			annotationsConstraints.insets = new Insets(0,0,0,0);
			annotationsConstraints.fill = GridBagConstraints.NONE;
			
			for(int i = 0; i < numOfClasses ; i++)
			{
				exampleList[i].addActionListener(listener);
				classButton[i] = new JRadioButton(classLabels[i]);
				classButton[i].setToolTipText("Select to add markings of label '" + classLabels[i] + "'");
				classButtonGroup.add(classButton[i]);

				boxAnnotation.setConstraints(classButton[i], annotationsConstraints);
				annotationsPanel.add(classButton[i]);
				annotationsConstraints.gridy++;

				boxAnnotation.setConstraints(exampleList[i], annotationsConstraints);
				annotationsPanel.add(exampleList[i]);
				annotationsConstraints.gridy++;
			}

			// Select first class
			classButton[1].setSelected(true);
			
=======
 
  	
  	private class CustomWindow extends ImageWindow {
  		CustomWindow(ImagePlus imp) {
  			super(imp);
  		
  			Panel piw = new Panel();
  			piw.setLayout(super.getLayout());
  			setTitle("Trainable Segmentation");
  			for (Component c : getComponents()) {
  				piw.add(c);
  			}
  			
 	      	Panel annotations = new Panel();
 	      	BoxLayout boxAnnotation = new BoxLayout(annotations, BoxLayout.Y_AXIS);
 	      	annotations.setLayout(boxAnnotation);
  	      	posExampleList.addActionListener(listener);
  	      	negExampleList.addActionListener(listener);	
  	      	posExampleList.addItemListener(itemListener);
  	      	negExampleList.addItemListener(itemListener);
  	      	annotations.add(posExampleList);
  	      	annotations.add(negExampleList);
  			
	      	Panel imageAndLists = new Panel();
			BoxLayout boxImgList = new BoxLayout(imageAndLists, BoxLayout.X_AXIS);
			imageAndLists.setLayout(boxImgList);
  	      	imageAndLists.add(piw);
  	      	imageAndLists.add(annotations);
  	      	
  			Panel buttons = new Panel();
  			BoxLayout buttonLayout = new BoxLayout(buttons, BoxLayout.Y_AXIS);
  			buttons.setLayout(buttonLayout);
  			//buttons.setMaximumSize(new Dimension(Integer.MAX_VALUE, 40));
  			
  	      	posExampleButton.addActionListener(listener);
  	      	negExampleButton.addActionListener(listener);
  	      	trainButton.addActionListener(listener);
  	      	overlayButton.addActionListener(listener);
  	      	resultButton.addActionListener(listener);
  	      	applyButton.addActionListener(listener);
  	      	loadDataButton.addActionListener(listener);
  	      	saveDataButton.addActionListener(listener);
  	      	buttons.add(posExampleButton);
  	      	buttons.add(negExampleButton);
  	      	buttons.add(trainButton);
  	      	buttons.add(overlayButton);
  	      	buttons.add(resultButton);
  	      	buttons.add(applyButton);
  	      	buttons.add(loadDataButton);
  	      	buttons.add(saveDataButton);
  	      	
  	      	for (Component c : new Component[]{posExampleButton, negExampleButton, trainButton, overlayButton, resultButton, applyButton, loadDataButton, saveDataButton}) {
  	      		c.setMaximumSize(new Dimension(230, 50));
  	      		c.setPreferredSize(new Dimension(130, 30));
  	      	}
  	      	
  	      	Panel all = new Panel();
			BoxLayout box = new BoxLayout(all, BoxLayout.X_AXIS);
			all.setLayout(box);
 	      	all.add(buttons);
  	      	all.add(imageAndLists);
  	      	removeAll();
  	      	add(all);
  	      	
  	      	pack();
  	        pack();
  	      	
  	      	// Propagate all listeners
  	      	for (Panel p : new Panel[]{all, buttons, piw}) {
  	      		for (KeyListener kl : getKeyListeners()) {
  	      			p.addKeyListener(kl);
  	      		}
  	      	}
  	      	
  	      	addWindowListener(new WindowAdapter() {
  	      		public void windowClosing(WindowEvent e) {
  	      			IJ.log("closing window");
  	      			// cleanup
  	      			exec.shutdownNow();
  	      			posExampleButton.removeActionListener(listener);
  	      			negExampleButton.removeActionListener(listener);
  	      			trainButton.removeActionListener(listener);
  	      			overlayButton.removeActionListener(listener);
  	      			resultButton.removeActionListener(listener);
  	      			applyButton.removeActionListener(listener);
  	      			loadDataButton.removeActionListener(listener);
  	      			saveDataButton.removeActionListener(listener);
  	      		}
  	      	});
  		}
>>>>>>> b41ac205

			// Add listeners
			addExampleButton.addActionListener(listener);
			trainButton.addActionListener(listener);
			overlayButton.addActionListener(listener);
			resultButton.addActionListener(listener);
			applyButton.addActionListener(listener);
			loadDataButton.addActionListener(listener);
			saveDataButton.addActionListener(listener);
			addClassButton.addActionListener(listener);
			settingsButton.addActionListener(listener);

			// Training panel (left side of the GUI)
			trainingJPanel.setBorder(BorderFactory.createTitledBorder("Training"));
			GridBagLayout trainingLayout = new GridBagLayout();
			GridBagConstraints trainingConstraints = new GridBagConstraints();
			trainingConstraints.anchor = GridBagConstraints.NORTHWEST;
			trainingConstraints.fill = GridBagConstraints.HORIZONTAL;
			trainingConstraints.gridwidth = 1;
			trainingConstraints.gridheight = 1;
			trainingConstraints.gridx = 0;
			trainingConstraints.gridy = 0;
			trainingConstraints.insets = new Insets(5, 5, 6, 6);
			trainingJPanel.setLayout(trainingLayout);
			
			trainingJPanel.add(trainButton, trainingConstraints);
			trainingConstraints.gridy++;
			trainingJPanel.add(overlayButton, trainingConstraints);
			trainingConstraints.gridy++;
			trainingJPanel.add(resultButton, trainingConstraints);
			trainingConstraints.gridy++;
			
			
			// Options panel
			optionsJPanel.setBorder(BorderFactory.createTitledBorder("Options"));
			GridBagLayout optionsLayout = new GridBagLayout();
			GridBagConstraints optionsConstraints = new GridBagConstraints();
			optionsConstraints.anchor = GridBagConstraints.NORTHWEST;
			optionsConstraints.fill = GridBagConstraints.HORIZONTAL;
			optionsConstraints.gridwidth = 1;
			optionsConstraints.gridheight = 1;
			optionsConstraints.gridx = 0;
			optionsConstraints.gridy = 0;
			optionsConstraints.insets = new Insets(5, 5, 6, 6);
			optionsJPanel.setLayout(optionsLayout);
			
			optionsJPanel.add(applyButton, optionsConstraints);
			optionsConstraints.gridy++;
			optionsJPanel.add(loadDataButton, optionsConstraints);
			optionsConstraints.gridy++;
			optionsJPanel.add(saveDataButton, optionsConstraints);
			optionsConstraints.gridy++;
			optionsJPanel.add(addClassButton, optionsConstraints);
			optionsConstraints.gridy++;
			optionsJPanel.add(settingsButton, optionsConstraints);
			optionsConstraints.gridy++;
			
			// Buttons panel (including training and options)
			GridBagLayout buttonsLayout = new GridBagLayout();
			GridBagConstraints buttonsConstraints = new GridBagConstraints();
			buttonsPanel.setLayout(buttonsLayout);
			buttonsConstraints.anchor = GridBagConstraints.NORTHWEST;
			buttonsConstraints.fill = GridBagConstraints.HORIZONTAL;
			buttonsConstraints.gridwidth = 1;
			buttonsConstraints.gridheight = 1;
			buttonsConstraints.gridx = 0;
			buttonsConstraints.gridy = 0;
			buttonsPanel.add(trainingJPanel, buttonsConstraints);
			buttonsConstraints.gridy++;
			buttonsPanel.add(optionsJPanel, buttonsConstraints);
			

			GridBagLayout layout = new GridBagLayout();
			GridBagConstraints allConstraints = new GridBagConstraints();
			all.setLayout(layout);

			allConstraints.anchor = GridBagConstraints.NORTHWEST;
			allConstraints.fill = GridBagConstraints.BOTH;
			allConstraints.gridwidth = 1;
			allConstraints.gridheight = 1;
			allConstraints.gridx = 0;
			allConstraints.gridy = 0;
			allConstraints.weightx = 0;
			allConstraints.weighty = 0;

			all.add(buttonsPanel, allConstraints);

			allConstraints.gridx++;
			allConstraints.weightx = 1;
			allConstraints.weighty = 1;
			all.add(canvas, allConstraints);

			allConstraints.gridx++;
			allConstraints.anchor = GridBagConstraints.NORTHEAST;
			allConstraints.weightx = 0;
			allConstraints.weighty = 0;
			all.add(annotationsPanel, allConstraints);

			GridBagLayout wingb = new GridBagLayout();
			GridBagConstraints winc = new GridBagConstraints();
			winc.anchor = GridBagConstraints.NORTHWEST;
			winc.fill = GridBagConstraints.BOTH;
			winc.weightx = 1;
			winc.weighty = 1;
			setLayout(wingb);
			add(all, winc);

			
			// Propagate all listeners
			for (Component p : new Component[]{all, buttonsPanel}) {
				for (KeyListener kl : getKeyListeners()) {
					p.addKeyListener(kl);
				}
			}

			addWindowListener(new WindowAdapter() {
				public void windowClosing(WindowEvent e) {
					//IJ.log("closing window");
					// cleanup
					exec.shutdownNow();
					addExampleButton.removeActionListener(listener);
					trainButton.removeActionListener(listener);
					overlayButton.removeActionListener(listener);
					resultButton.removeActionListener(listener);
					applyButton.removeActionListener(listener);
					loadDataButton.removeActionListener(listener);
					saveDataButton.removeActionListener(listener);
					addClassButton.removeActionListener(listener);
					settingsButton.removeActionListener(listener);
					
					// Set number of classes back to 2
					numOfClasses = 2;
				}
			});

			canvas.addComponentListener(new ComponentAdapter() {
				public void componentResized(ComponentEvent ce) {
					Rectangle r = canvas.getBounds();
					canvas.setDstDimensions(r.width, r.height);
				}
			});
		}

		/* 		public void changeDisplayImage(ImagePlus imp){
  			super.getImagePlus().setProcessor(imp.getProcessor());
  			super.getImagePlus().setTitle(imp.getTitle());
  		}
		 */


		/**
		 * Repaint all panels
		 */
		public void repaintAll()
		{
			this.annotationsPanel.repaint();
			getCanvas().repaint();
			this.buttonsPanel.repaint();
			this.all.repaint();
		}
		
		/**
		 * Add new segmentation class (new label and new list on the right side)
		 */
		public void addClass()
		{
			examples[numOfClasses] = new ArrayList<Roi>();
			exampleList[numOfClasses] = new java.awt.List(5);
			exampleList[numOfClasses].setForeground(colors[numOfClasses]);
			
			exampleList[numOfClasses].addActionListener(listener);
			classButton[numOfClasses] = new JRadioButton(classLabels[numOfClasses]);
			classButtonGroup.add(classButton[numOfClasses]);

			boxAnnotation.setConstraints(classButton[numOfClasses], annotationsConstraints);
			annotationsPanel.add(classButton[numOfClasses]);
			annotationsConstraints.gridy++;

			boxAnnotation.setConstraints(exampleList[numOfClasses], annotationsConstraints);
			annotationsPanel.add(exampleList[numOfClasses]);
			annotationsConstraints.gridy++;
			
			// increase number of available classes
			numOfClasses ++;
			
			//IJ.log("new number of classes = " + numOfClasses);
			
			repaintAll();
		}
	}

	/**
	 * Plugin run method
	 */
	public void run(String arg) {
		//		trainingImage = IJ.openImage("testImages/i00000-1.tif");
		//get current image
		if (null == WindowManager.getCurrentImage()) {
			trainingImage = IJ.openImage();
			if (null == trainingImage) return; // user canceled open dialog
		}
		else {
			trainingImage = new ImagePlus("Trainable Segmentation",WindowManager.getCurrentImage().getProcessor().duplicate());
		}

		if (Math.max(trainingImage.getWidth(), trainingImage.getHeight()) > 1024)
			if (!IJ.showMessageWithCancel("Warning", "At least one dimension of the image \n" +
					"is larger than 1024 pixels. \n" +
					"Feature stack creation and classifier training \n" +
					"might take some time depending on your computer.\n" +
			"Proceed?"))
				return;


		trainingImage.setProcessor("Trainable Segmentation", trainingImage.getProcessor().duplicate().convertToByte(true));
		
		// Initialize feature stack (no features yet)
		featureStack = new FeatureStack(trainingImage);
		
		displayImage = new ImagePlus();
		displayImage.setProcessor("Trainable Segmentation", trainingImage.getProcessor().duplicate().convertToRGB());

		ij.gui.Toolbar.getInstance().setTool(ij.gui.Toolbar.FREELINE);

		
		//Build GUI
		SwingUtilities.invokeLater(
				new Runnable() {
					public void run() {
						win = new CustomWindow(displayImage);
						win.pack();
					}
				});
		
		//trainingImage.getWindow().setVisible(false);
	}

	/**
	 * Enable / disable buttons
	 * @param s enabling flag
	 */
	private void setButtonsEnabled(Boolean s)
	{
		addExampleButton.setEnabled(s);
		trainButton.setEnabled(s);
		overlayButton.setEnabled(s);
		resultButton.setEnabled(s);
		applyButton.setEnabled(s);
		loadDataButton.setEnabled(s);
		saveDataButton.setEnabled(s);
		addClassButton.setEnabled(s);
		settingsButton.setEnabled(s);
		for(int i = 0 ; i < numOfClasses; i++)
		{
			exampleList[i].setEnabled(s);
			classButton[i].setEnabled(s);
		}
	}

	/**
	 * Add examples defined by the user to the corresponding list
	 * @param i list index
	 */
	private void addExamples(int i)
	{
		//IJ.log("add examples in list "+ i + " (numOfClasses = " + numOfClasses + ")");
		//get selected pixels
		Roi r = displayImage.getRoi();
		if (null == r){
			//IJ.log("no ROI");
			return;
		}

		//IJ.log("Before killRoi r = " + r + " examples[i].size + " + examples[i].size());

		displayImage.killRoi();
		examples[i].add(r);
		//IJ.log("added ROI " + r + " to list " + i);
		exampleList[i].add("trace " + traceCounter[i]); 
		traceCounter[i]++;
		drawExamples();
	}


	private void drawExamples()
	{
		if (!showColorOverlay)
			displayImage.setProcessor("Trainable Segmentation", trainingImage.getProcessor().convertToRGB());
		else
			displayImage.setProcessor("Trainable Segmentation", overlayImage.getProcessor().convertToRGB());


		for(int i = 0; i < numOfClasses; i++)
		{
			displayImage.setColor(colors[i]);
			for (Roi r : examples[i]){
				r.drawPixels(displayImage.getProcessor());
				//IJ.log("painted ROI: " + r + " in color "+ colors[i]);
			}
		}
		displayImage.updateAndDraw();
	}

	/**
	 * Write current instances into an ARFF file
	 * @param data set of instances
	 * @param filename ARFF file name
	 */
	public void writeDataToARFF(Instances data, String filename){
		try{
			BufferedWriter out = new BufferedWriter(
					new OutputStreamWriter(
							new FileOutputStream( filename) ) );
			try{	
				out.write(data.toString());
				out.close();
			}
			catch(IOException e){IJ.showMessage("IOException");}
		}
		catch(FileNotFoundException e){IJ.showMessage("File not found!");}

	}

	/**
	 * Read ARFF file
	 * @param filename ARFF file name
	 * @return set of instances read from the file
	 */
	public Instances readDataFromARFF(String filename){
		try{
			BufferedReader reader = new BufferedReader(
					new FileReader(filename));
			try{
				Instances data = new Instances(reader);
				// setting class attribute
				data.setClassIndex(data.numAttributes() - 1);
				reader.close();
				return data;
			}
			catch(IOException e){IJ.showMessage("IOException");}
		}
		catch(FileNotFoundException e){IJ.showMessage("File not found!");}
		return null;
	}

	/**
	 * Create training instances out of the user markings
	 * @return set of instances
	 */
	public Instances createTrainingInstances()
	{
		//IJ.log("create training instances: num of features = " + featureStack.getSize());
		
		ArrayList<Attribute> attributes = new ArrayList<Attribute>();
		for (int i=1; i<=featureStack.getSize(); i++){
			String attString = featureStack.getSliceLabel(i) + " numeric";
			attributes.add(new Attribute(attString));
		}
		
		final ArrayList<String> classes = new ArrayList<String>();

		int numOfInstances = 0;
		for(int i = 0; i < numOfClasses ; i ++)
		{
			// Do not add empty lists
			if(examples[i].size() > 0)
				classes.add(classLabels[i]);
			numOfInstances += examples[i].size();
		}

		attributes.add(new Attribute("class", classes));

		final Instances trainingData =  new Instances("segment", attributes, numOfInstances);

		for(int l = 0; l < numOfClasses; l++)
		{
			for(int j=0; j<examples[l].size(); j++)
			{
				Roi r = examples[l].get(j);
				//need to take care of shapeRois that are represented as multiple polygons
				Roi[] rois;
				if (r instanceof ij.gui.ShapeRoi){
					//IJ.log("shape roi detected");
					rois = ((ShapeRoi) r).getRois();
				}
				else{
					rois = new Roi[1];
					rois[0] = r;
				}

				for(int k=0; k<rois.length; k++){
					int[] x = rois[k].getPolygon().xpoints;
					int[] y = rois[k].getPolygon().ypoints;
					int n = rois[k].getPolygon().npoints;

					for (int i=0; i<n; i++){
						double[] values = new double[featureStack.getSize()+1];
						for (int z=1; z<=featureStack.getSize(); z++){
							values[z-1] = featureStack.getProcessor(z).getPixelValue(x[i], y[i]);
						}
						values[featureStack.getSize()] = (double) l;
						trainingData.add(new DenseInstance(1.0, values));
					}
				}
			}
		}

		return trainingData;
	}

	/**
	 * Train classifier with the current instances
	 */
	public void trainClassifier()
	{	
		// Two list of examples need to be non empty
		int nonEmpty = 0;
		for(int i = 0; i < numOfClasses; i++)
			if(examples[i].size() > 0)
				nonEmpty++;
		if (nonEmpty < 2 && loadedTrainingData==null){
			IJ.showMessage("Cannot train without at least 2 sets of examples!");
			return;
		}
		
		// Disable buttons until the training has finished
		setButtonsEnabled(false);

		// Create feature stack if it was not created yet
		if(featureStack.isEmpty())
		{
			IJ.showStatus("Creating feature stack...");
			featureStack.addDefaultFeatures();
		}
		

		IJ.showStatus("Training classifier...");
		Instances data = null;
		if (0 == examples[0].size() || 0 == examples[1].size())
			IJ.log("Training from loaded data only...");
		else {
			long start = System.currentTimeMillis();
			data = createTrainingInstances();
			long end = System.currentTimeMillis();
			IJ.log("Creating training data took: " + (end-start) + "ms");
			data.setClassIndex(data.numAttributes() - 1);
		}

		if (loadedTrainingData != null && data != null){
			IJ.log("Merging data...");
			for (int i=0; i < loadedTrainingData.numInstances(); i++){
				data.add(loadedTrainingData.instance(i));
			}
			IJ.log("Finished");
		}
		else if (data == null){
			data = loadedTrainingData;
			IJ.log("Taking loaded data as only data...");
		}

		IJ.showStatus("Training classifier...");
		IJ.log("Training classifier...");
		if (null == data){
			IJ.log("WTF");
		}
		
		// Train the classifier on the current data
		try{
			rf.buildClassifier(data);
		}
		catch(Exception e){
			IJ.showMessage(e.getMessage());
			e.printStackTrace();
			return;
		}
		final DecimalFormat df = new DecimalFormat("0.0000");
		IJ.log("Finished, training error: " + df.format(rf.measureOutOfBagError()));
		//
		if(updateWholeData)
			updateTestSet();

		IJ.log("Classifying whole image...");

		classifiedImage = applyClassifier(wholeImageData, trainingImage.getWidth(), trainingImage.getHeight());

		IJ.log("Finished segmentation of whole image");
		
		overlayButton.setEnabled(true);
		resultButton.setEnabled(true);
		applyButton.setEnabled(true);
		showColorOverlay = false;
		toggleOverlay();

		setButtonsEnabled(true);
		
		//featureStack.show();
	}
	
	/**
	 * Update whole data set with current number of classes and features
	 */
	private void updateTestSet() 
	{
		IJ.showStatus("Reading whole image data...");
		
		long start = System.currentTimeMillis();
		ArrayList<String> classNames = new ArrayList<String>();
		for(int i = 0; i < numOfClasses; i++)
			if(examples[i].size() > 0)
				classNames.add(classLabels[i]);
		
		wholeImageData = featureStack.createInstances(classNames);
		long end = System.currentTimeMillis();
		IJ.log("Creating whole image data took: " + (end-start) + "ms");
		wholeImageData.setClassIndex(wholeImageData.numAttributes() - 1);
		
		updateWholeData = false;
	}

	/**
	 * Apply current classifier to set of instances
	 * @param data set of instances
	 * @param w image width
	 * @param h image height
	 * @return result image
	 */
	public ImagePlus applyClassifier(final Instances data, int w, int h)
	{
		IJ.showStatus("Classifying image...");
		
		final long start = System.currentTimeMillis();

		final int numOfProcessors = Runtime.getRuntime().availableProcessors();
		final ExecutorService exe = Executors.newFixedThreadPool(numOfProcessors);
		final double[][] results = new double[numOfProcessors][];
		final Instances[] partialData = new Instances[numOfProcessors];
		final int partialSize = data.numInstances() / numOfProcessors;
		Future<double[]> fu[] = new Future[numOfProcessors];
		
		final AtomicInteger counter = new AtomicInteger();
		
		for(int i = 0; i<numOfProcessors; i++)
		{
			if(i == numOfProcessors-1)
				partialData[i] = new Instances(data, i*partialSize, data.numInstances()-i*partialSize);
			else
				partialData[i] = new Instances(data, i*partialSize, partialSize);
			
			fu[i] = exe.submit(classifyIntances(partialData[i], rf, counter));
		}
		
		ScheduledExecutorService monitor = Executors.newScheduledThreadPool(1);
		ScheduledFuture task = monitor.scheduleWithFixedDelay(new Runnable() {
			public void run() {
				IJ.showProgress(counter.get(), data.numInstances());
			}
		}, 0, 1, TimeUnit.SECONDS);
		
		// Join threads
		for(int i = 0; i<numOfProcessors; i++)
		{
			try {
				results[i] = fu[i].get();
			} catch (InterruptedException e) {
				e.printStackTrace();
				return null;
			} catch (ExecutionException e) {
				e.printStackTrace();
				return null;
			} finally {
				exe.shutdown();
				task.cancel(true);
				monitor.shutdownNow();
				IJ.showProgress(1);
			}
		}
		
		
		exe.shutdown();
		
		// Create final array
		double[] classificationResult = new double[data.numInstances()];
		for(int i = 0; i<numOfProcessors; i++)
			System.arraycopy(results[i], 0, classificationResult, i*partialSize, results[i].length);
			
		
		IJ.showProgress(1.0);
		final long end = System.currentTimeMillis();
		IJ.log("Classifying whole image data took: " + (end-start) + "ms");

		IJ.showStatus("Displaying result...");
		final ImageProcessor classifiedImageProcessor = new FloatProcessor(w, h, classificationResult);
		classifiedImageProcessor.convertToByte(true);
		ImagePlus classImg = new ImagePlus("Classification result", classifiedImageProcessor);
		return classImg;
	}
	
	/**
	 * Classify instance concurrently
	 * @param data set of instances to classify
	 * @param classifier current classifier
	 * @return classification result
	 */
	private static Callable<double[]> classifyIntances(
			final Instances data, 
			final AbstractClassifier classifier,
			final AtomicInteger counter)
	{
		return new Callable<double[]>(){
			public double[] call(){
				final int numInstances = data.numInstances();
				final double[] classificationResult = new double[numInstances];
				for (int i=0; i<numInstances; i++)
				{
					try{
						if (0 == i % 4000) counter.addAndGet(4000);
						classificationResult[i] = classifier.classifyInstance(data.instance(i));
					}catch(Exception e){
						IJ.showMessage("Could not apply Classifier!");
						e.printStackTrace();
						return null;
					}
				}
				return classificationResult;
			}
		};
		
	}
	

	/**
	 * Toggle between overlay and original image with markings
	 */
	void toggleOverlay()
	{
		showColorOverlay = !showColorOverlay;
		//IJ.log("toggel overlay to: " + showColorOverlay);
		if (showColorOverlay)
		{
			//do this every time cause most likely classification changed
			int width = trainingImage.getWidth();
			int height = trainingImage.getHeight();

			ImageProcessor white = new ByteProcessor(width, height);
			white.setMinAndMax(255, 255);

			ImageStack redStack = new ImageStack(width, height);
			redStack.addSlice("red", trainingImage.getProcessor().duplicate());
			ImageStack greenStack = new ImageStack(width, height);
			greenStack.addSlice("green", classifiedImage.getProcessor().duplicate());
			ImageStack blueStack = new ImageStack(width, height);
			blueStack.addSlice("blue", white.duplicate());

			RGBStackMerge merger = new RGBStackMerge();
			ImageStack overlayStack = merger.mergeStacks(trainingImage.getWidth(), trainingImage.getHeight(), 
					1, redStack, greenStack, blueStack, true);

			overlayImage = new ImagePlus("overlay image", overlayStack);
		}

		drawExamples();
	}

	/**
	 * Select a list and deselect the others
	 * @param e item event (originated by a list)
	 * @param i list index
	 */
	void listSelected(final ItemEvent e, final int i)
	{
		drawExamples();
		displayImage.setColor(Color.YELLOW);

		for(int j = 0; j < numOfClasses; j++)
		{
			if (j == i) 
				examples[i].get(exampleList[i].getSelectedIndex()).drawPixels(displayImage.getProcessor());
			else
				exampleList[j].deselect(exampleList[j].getSelectedIndex());
		}

		displayImage.updateAndDraw();
	}

	/**
	 * Delete one of the ROIs
	 * 
	 * @param e action event
	 */
	void deleteSelected(final ActionEvent e){

		for(int i = 0; i < numOfClasses; i++)
		{

			if (e.getSource() == exampleList[i]) {
				//delete item from ROI
				int index = exampleList[i].getSelectedIndex();
				examples[i].remove(index);
				//delete item from list
				exampleList[i].remove(index);
			}
		}

		if (!showColorOverlay)
			drawExamples();
		else{
			//FIXME I have no clue why drawExamples 
			//does not do the trick if overlay is displayed
			toggleOverlay();
			toggleOverlay();
		}
	}

	void showClassificationImage(){
		ImagePlus resultImage = new ImagePlus("classification result", classifiedImage.getProcessor().convertToByte(true).duplicate());
		resultImage.show();
	}

	/**
	 * Apply classifier to test data
	 */
	public void applyClassifierToTestData()
	{
		ImagePlus testImage = IJ.openImage();
		if (null == testImage) return; // user canceled open dialog

		setButtonsEnabled(false);

		if (testImage.getImageStackSize() == 1){
			applyClassifierToTestImage(testImage).show();
			testImage.show();
		}
		else{
			ImageStack testImageStack = testImage.getStack();
			ImageStack testStackClassified = new ImageStack(testImageStack.getWidth(), testImageStack.getHeight());
			IJ.log("Size: " + testImageStack.getSize() + " " + testImageStack.getWidth() + " " + testImageStack.getHeight());
			for (int i=1; i<=testImageStack.getSize(); i++){
				IJ.log("Classifying image " + i + "...");
				ImagePlus currentSlice = new ImagePlus(testImageStack.getSliceLabel(i),testImageStack.getProcessor(i).duplicate());
				//applyClassifierToTestImage(currentSlice).show();
				testStackClassified.addSlice(currentSlice.getTitle(), applyClassifierToTestImage(currentSlice).getProcessor().duplicate());
			}
			testImage.show();
			ImagePlus showStack = new ImagePlus("Classified Stack", testStackClassified);
			showStack.show();
		}
		setButtonsEnabled(true);
	}

	/**
	 * Apply current classifier to image
	 * @param testImage test image
	 * @return result image
	 */
	public ImagePlus applyClassifierToTestImage(ImagePlus testImage)
	{
		testImage.setProcessor(testImage.getProcessor().convertToByte(true));

		IJ.showStatus("Creating features for test image...");
		final FeatureStack testImageFeatures = new FeatureStack(testImage);
		testImageFeatures.addDefaultFeatures();

		// Set proper class names (skip empty list ones)
		ArrayList<String> classNames = new ArrayList<String>();
		for(int i = 0; i < numOfClasses; i++)
			if(examples[i].size() > 0)
				classNames.add(classLabels[i]);
		
		final Instances testData = testImageFeatures.createInstances(classNames);
		testData.setClassIndex(testData.numAttributes() - 1);

		final ImagePlus testClassImage = applyClassifier(testData, testImage.getWidth(), testImage.getHeight());
		testClassImage.setTitle("classified_" + testImage.getTitle());
		testClassImage.setProcessor(testClassImage.getProcessor().convertToByte(true).duplicate());

		return testClassImage;
	}

	/**
	 * Load previously saved data
	 */
	public void loadTrainingData(){
		OpenDialog od = new OpenDialog("Choose data file","");
		if (od.getFileName()==null)
			return;
		IJ.log("Loading data from " + od.getDirectory() + od.getFileName() + "...");
		loadedTrainingData = readDataFromARFF(od.getDirectory() + od.getFileName());
		IJ.log("Loaded data: " + loadedTrainingData.numInstances());
	}
	
	/**
	 * Save training model into a file
	 */
	public void saveTrainingData()
	{
		boolean examplesEmpty = true;
		for(int i = 0; i < numOfClasses; i ++)
			if(examples[i].size() > 0)
			{
				examplesEmpty = false;
				break;
			}
		if (examplesEmpty && loadedTrainingData == null){
			IJ.showMessage("There is no data to save");
			return;
		}

		Instances data = createTrainingInstances();
		data.setClassIndex(data.numAttributes() - 1);
		if (null != loadedTrainingData && null != data){
			IJ.log("merging data");
			for (int i=0; i < loadedTrainingData.numInstances(); i++){
				// IJ.log("" + i)
				data.add(loadedTrainingData.instance(i));
			}
			IJ.log("Finished");
		}
		else if (null == data)
			data = loadedTrainingData;

		SaveDialog sd = new SaveDialog("Choose save file", "data",".arff");
		if (sd.getFileName()==null)
			return;
		IJ.log("writing training data: " + data.numInstances());
		writeDataToARFF(data, sd.getDirectory() + sd.getFileName());
		IJ.log("wrote training data " + sd.getDirectory() + " " + sd.getFileName());
	}
	
	/**
	 * Add new class in the panel (up to MAX_NUM_CLASSES)
	 */
	private void addNewClass() 
	{
		if(numOfClasses == MAX_NUM_CLASSES)
		{
			IJ.showMessage("Trainable Segmentation", "Sorry, maximum number of classes has been reached");
			return;
		}

		//IJ.log("Adding new class...");
		
		String inputName = JOptionPane.showInputDialog("Please input a new label name");
		
		if(null == inputName)
			return;
		
		classLabels[numOfClasses] = inputName;
		
		// Add new class label and list
		win.addClass();
		
		repaintWindow();
		
		// Force whole data to be updated
		updateWholeData = true;
		
	}

	/**
	 * Repaint whole window
	 */
	private void repaintWindow() {
		// Repaint window
		SwingUtilities.invokeLater(
				new Runnable() {
					public void run() {
						win.invalidate();
						win.validate();
						win.repaint();
					}
				});
		
	}
	
	/**
	 * Show advanced settings dialog
	 * 
	 * @return false when canceled
	 */
	public boolean showSettingsDialog()
	{
		GenericDialog gd = new GenericDialog("Segmentation settings");
		
		final boolean[] oldEnableFeatures = this.featureStack.getEnableFeatures();
		
		gd.addMessage("Training features:");
		final int rows = (int)Math.round(FeatureStack.availableFeatures.length/2.0);
		gd.addCheckboxGroup(rows, 2, FeatureStack.availableFeatures, oldEnableFeatures);
		
		gd.addMessage("General options:");
		gd.addCheckbox("Normalize data", this.featureStack.isNormalized());
		
		gd.addMessage("Fast Random Forest settings:");
		gd.addNumericField("Number of trees:", Trainable_Segmentation.numOfTrees, 0);
		gd.addNumericField("Random features", Trainable_Segmentation.randomFeatures, 0);
		
		gd.addHelp("http://pacific.mpi-cbg.de/wiki/Trainable_Segmentation_Plugin");
		
		gd.showDialog();
		
		if (gd.wasCanceled())
			return false;
		
		final int numOfFeatures = FeatureStack.availableFeatures.length;
		
		final boolean[] newEnableFeatures = new boolean[numOfFeatures];
		
		boolean featuresChanged = false;
		
		// Read checked features and check if any of them changed
		for(int i = 0; i < numOfFeatures; i++)
		{
			newEnableFeatures[i] = gd.getNextBoolean();
			if (newEnableFeatures[i] != oldEnableFeatures[i])
				featuresChanged = true;
		}
		// Normalization
		final boolean normalize = gd.getNextBoolean();
		
		// Read fast random forest parameters and check if changed
		final int newNumTrees = (int) gd.getNextNumber();
		final int newRandomFeatures = (int) gd.getNextNumber();
		
		// Update random forest if necessary
		if(newNumTrees != Trainable_Segmentation.numOfTrees ||
				newRandomFeatures != Trainable_Segmentation.randomFeatures)
				updateClassifier(newNumTrees, newRandomFeatures);
		
		// Update feature stack if necessary
		if(featuresChanged || normalize != this.featureStack.isNormalized())
		{
			this.setButtonsEnabled(false);
			this.featureStack.setNormalize(normalize);
			//IJ.log("Settings (before update): num of features = " + featureStack.getSize());
			this.featureStack.setEnableFeatures(newEnableFeatures);
			this.featureStack.updateFeatures();
			//IJ.log("Settings (after update): num of features = " + featureStack.getSize());
			this.setButtonsEnabled(true);
			// Force whole data to be updated
			updateWholeData = true;
		}
		
		return true;
	}

	/**
	 * Update fast random forest classifier with new values
	 * 
	 * @param newNumTrees new number of trees
	 * @param newRandomFeatures new number of random features per tree
	 * @return false if error
	 */
	private boolean updateClassifier(int newNumTrees, int newRandomFeatures) 
	{
		if(newNumTrees < 1 || newRandomFeatures < 1)
			return false;
		Trainable_Segmentation.numOfTrees = newNumTrees;
		Trainable_Segmentation.randomFeatures = newRandomFeatures;
		
		rf.setNumTrees(Trainable_Segmentation.numOfTrees);
		rf.setNumFeatures(Trainable_Segmentation.randomFeatures);
		
		return true;
	}
	

}<|MERGE_RESOLUTION|>--- conflicted
+++ resolved
@@ -122,8 +122,6 @@
 	private ImagePlus overlayImage;
 	private FeatureStack featureStack = null;
 	private CustomWindow win;
-<<<<<<< HEAD
-
 	private int traceCounter[] = new int[MAX_NUM_CLASSES];
 	private boolean showColorOverlay;
 	private Instances wholeImageData;
@@ -214,57 +212,6 @@
 
 
 		rf.setSeed(123);
-=======
-	private java.awt.List posExampleList;
-	private java.awt.List negExampleList;
-	private int posTraceCounter;
-	private int negTraceCounter;
-   	private boolean showColorOverlay;
-   	private Instances wholeImageData;
-   	private Instances loadedTrainingData;
-   	private FastRandomForest rf;
-	final Button posExampleButton;
-  	final Button negExampleButton;
-  	final Button trainButton;
-  	final Button overlayButton;
-  	final Button resultButton;
-  	final Button applyButton;
-  	final Button loadDataButton;
-  	final Button saveDataButton;
-  	
-  	
-  	public Trainable_Segmentation() {
-	    	posExampleButton = new Button("Positive example");
-  	      	negExampleButton = new Button("Negative example");
-  	      	trainButton = new Button("Train classifier");
-  	      	overlayButton = new Button("Toggle overlay");
-  	      	overlayButton.setEnabled(false);
-  	      	resultButton = new Button("Create result");
-  	      	resultButton.setEnabled(false);
-  	      	applyButton = new Button ("Apply classifier");
-  	      	applyButton.setEnabled(false);
-  	      	loadDataButton = new Button ("Load data");
-  	      	saveDataButton = new Button ("Save data");
-  	      	
-  	      	posExampleList = new java.awt.List(5);
-  	      	posExampleList.setForeground(Color.green);
-  	      	negExampleList = new java.awt.List(5);
-  	      	negExampleList.setForeground(Color.red);
-  	      	posTraceCounter = 0;
-  	      	negTraceCounter = 0;
-  	      	showColorOverlay = false;
-  	      	
-  	      	rf = new FastRandomForest();
-  	      	//FIXME: should depend on image size?? Or labels??
-  	      	rf.setNumTrees(200);
-  	      	//this is the default that Breiman suggests
-  	      	//rf.setNumFeatures((int) Math.round(Math.sqrt(featureStack.getSize())));
-  	      	//but this seems to work better
-  	      	rf.setNumFeatures(2);
-		
-		 
-  	      	rf.setSeed(123);
->>>>>>> b41ac205
 	}
 
 	final ExecutorService exec = Executors.newFixedThreadPool(1);
@@ -348,7 +295,6 @@
 			});
 		}
 	};
-<<<<<<< HEAD
 	
 	/**
 	 * Custom canvas to deal with zooming an panning
@@ -471,99 +417,6 @@
 
 			// Select first class
 			classButton[1].setSelected(true);
-			
-=======
- 
-  	
-  	private class CustomWindow extends ImageWindow {
-  		CustomWindow(ImagePlus imp) {
-  			super(imp);
-  		
-  			Panel piw = new Panel();
-  			piw.setLayout(super.getLayout());
-  			setTitle("Trainable Segmentation");
-  			for (Component c : getComponents()) {
-  				piw.add(c);
-  			}
-  			
- 	      	Panel annotations = new Panel();
- 	      	BoxLayout boxAnnotation = new BoxLayout(annotations, BoxLayout.Y_AXIS);
- 	      	annotations.setLayout(boxAnnotation);
-  	      	posExampleList.addActionListener(listener);
-  	      	negExampleList.addActionListener(listener);	
-  	      	posExampleList.addItemListener(itemListener);
-  	      	negExampleList.addItemListener(itemListener);
-  	      	annotations.add(posExampleList);
-  	      	annotations.add(negExampleList);
-  			
-	      	Panel imageAndLists = new Panel();
-			BoxLayout boxImgList = new BoxLayout(imageAndLists, BoxLayout.X_AXIS);
-			imageAndLists.setLayout(boxImgList);
-  	      	imageAndLists.add(piw);
-  	      	imageAndLists.add(annotations);
-  	      	
-  			Panel buttons = new Panel();
-  			BoxLayout buttonLayout = new BoxLayout(buttons, BoxLayout.Y_AXIS);
-  			buttons.setLayout(buttonLayout);
-  			//buttons.setMaximumSize(new Dimension(Integer.MAX_VALUE, 40));
-  			
-  	      	posExampleButton.addActionListener(listener);
-  	      	negExampleButton.addActionListener(listener);
-  	      	trainButton.addActionListener(listener);
-  	      	overlayButton.addActionListener(listener);
-  	      	resultButton.addActionListener(listener);
-  	      	applyButton.addActionListener(listener);
-  	      	loadDataButton.addActionListener(listener);
-  	      	saveDataButton.addActionListener(listener);
-  	      	buttons.add(posExampleButton);
-  	      	buttons.add(negExampleButton);
-  	      	buttons.add(trainButton);
-  	      	buttons.add(overlayButton);
-  	      	buttons.add(resultButton);
-  	      	buttons.add(applyButton);
-  	      	buttons.add(loadDataButton);
-  	      	buttons.add(saveDataButton);
-  	      	
-  	      	for (Component c : new Component[]{posExampleButton, negExampleButton, trainButton, overlayButton, resultButton, applyButton, loadDataButton, saveDataButton}) {
-  	      		c.setMaximumSize(new Dimension(230, 50));
-  	      		c.setPreferredSize(new Dimension(130, 30));
-  	      	}
-  	      	
-  	      	Panel all = new Panel();
-			BoxLayout box = new BoxLayout(all, BoxLayout.X_AXIS);
-			all.setLayout(box);
- 	      	all.add(buttons);
-  	      	all.add(imageAndLists);
-  	      	removeAll();
-  	      	add(all);
-  	      	
-  	      	pack();
-  	        pack();
-  	      	
-  	      	// Propagate all listeners
-  	      	for (Panel p : new Panel[]{all, buttons, piw}) {
-  	      		for (KeyListener kl : getKeyListeners()) {
-  	      			p.addKeyListener(kl);
-  	      		}
-  	      	}
-  	      	
-  	      	addWindowListener(new WindowAdapter() {
-  	      		public void windowClosing(WindowEvent e) {
-  	      			IJ.log("closing window");
-  	      			// cleanup
-  	      			exec.shutdownNow();
-  	      			posExampleButton.removeActionListener(listener);
-  	      			negExampleButton.removeActionListener(listener);
-  	      			trainButton.removeActionListener(listener);
-  	      			overlayButton.removeActionListener(listener);
-  	      			resultButton.removeActionListener(listener);
-  	      			applyButton.removeActionListener(listener);
-  	      			loadDataButton.removeActionListener(listener);
-  	      			saveDataButton.removeActionListener(listener);
-  	      		}
-  	      	});
-  		}
->>>>>>> b41ac205
 
 			// Add listeners
 			addExampleButton.addActionListener(listener);
