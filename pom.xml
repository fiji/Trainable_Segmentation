<?xml version="1.0" encoding="UTF-8"?>
<project xmlns="http://maven.apache.org/POM/4.0.0" xmlns:xsi="http://www.w3.org/2001/XMLSchema-instance" xsi:schemaLocation="http://maven.apache.org/POM/4.0.0 http://maven.apache.org/xsd/maven-4.0.0.xsd">
	<modelVersion>4.0.0</modelVersion>

	<parent>
		<groupId>sc.fiji</groupId>
		<artifactId>pom-fiji</artifactId>
<<<<<<< HEAD
		<version>18.0.0</version>
=======
		<version>19.0.0</version>
>>>>>>> 9761c232
		<relativePath />
	</parent>

	<artifactId>Trainable_Segmentation</artifactId>
	<version>3.0.1-SNAPSHOT</version>

	<name>plugins/Trainable_Segmentation.jar</name>
	<description />

	<developers>
		<developer>
			<id>iarganda</id>
			<name>Ignacio Arganda-Carreras</name>
			<email>ignacio.arganda@gmail.com</email>
			<url>https://sites.google.com/site/iargandacarreras/</url>
			<roles>
				<role>lead</role>
				<role>developer</role>
				<role>debugger</role>
				<role>reviewer</role>
				<role>support</role>
				<role>maintainer</role>
			</roles>
			<timezone>+1</timezone>
		</developer>
		<developer>
			<id>ctrueden</id>
			<name>Curtis Rueden</name>
			<email>ctrueden@wisc.edu</email>
			<url>http://loci.wisc.edu/people/curtis-rueden</url>
			<organization>UW-Madison LOCI</organization>
			<organizationUrl>http://loci.wisc.edu/</organizationUrl>
			<roles>
				<role>maintainer</role>
			</roles>
			<timezone>-6</timezone>
		</developer>
		<developer>
			<id>hinerm</id>
			<name>Mark Hiner</name>
			<email>hiner@wisc.edu</email>
			<url>http://loci.wisc.edu/people/mark-hiner</url>
			<organization>UW-Madison LOCI</organization>
			<organizationUrl>http://loci.wisc.edu/</organizationUrl>
			<roles>
				<role>maintainer</role>
			</roles>
			<timezone>-6</timezone>
		</developer>
	</developers>
	<contributors>
		<contributor>
			<name>Verena Kaynig</name>
			<url>http://imagej.net/User:Verena</url>
			<roles><role>founder</role></roles>
			<properties><id>vkaynig</id></properties>
		</contributor>
		<contributor>
			<name>Johannes Schindelin</name>
			<url>http://imagej.net/User:Schindelin</url>
			<roles><role>founder</role></roles>
			<properties><id>dscho</id></properties>
		</contributor>
		<contributor>
			<name>Albert Cardona</name>
			<url>http://imagej.net/User:Albertcardona</url>
			<properties><id>acardona</id></properties>
		</contributor>
		<contributor>
			<name>Jan Eglinger</name>
			<url>http://imagej.net/User:Eglinger</url>
			<properties><id>imagejan</id></properties>
		</contributor>
		<contributor>
			<name>Jan Funke</name>
			<url>http://imagej.net/User:Funke</url>
			<properties><id>funkey</id></properties>
		</contributor>
		<contributor>
			<name>Patrice Freydiere</name>
			<properties><id>frett27</id></properties>
		</contributor>
		<contributor>
			<name>Larry Lindsey</name>
			<url>http://imagej.net/User:Lindsey</url>
			<properties><id>larrylindsey</id></properties>
		</contributor>
		<contributor><name>Christian Tischer</name></contributor>
		<contributor><name>Eibe Frank </name></contributor>
		<contributor><name>Fran Supek</name></contributor>
		<contributor><name>Julien Prados</name></contributor>
		<contributor><name>Len Trigg </name></contributor>
		<contributor><name>Richard Kirkby </name></contributor>
		<contributor><name>Santi Villalba</name></contributor>
		<contributor><name>Yong Wang</name></contributor>
	</contributors>

	<scm>
		<connection>scm:git:git://github.com/fiji/Trainable_Segmentation</connection>
		<developerConnection>scm:git:git@github.com:fiji/Trainable_Segmentation</developerConnection>
		<tag>HEAD</tag>
		<url>https://github.com/fiji/Trainable_Segmentation</url>
	</scm>
	<issueManagement>
		<system>GitHub Issues</system>
		<url>https://github.com/fiji/Trainable_Segmentation/issues</url>
	</issueManagement>
	<ciManagement>
		<system>Jenkins</system>
		<url>http://jenkins.imagej.net/job/Trainable_Segmentation/</url>
	</ciManagement>

	<properties>
		<scijava.jvm.version>1.7</scijava.jvm.version>
	</properties>

	<repositories>
		<repository>
			<id>imagej.public</id>
			<url>http://maven.imagej.net/content/groups/public</url>
		</repository>
	</repositories>

	<dependencies>
		<!-- Fiji dependencies -->
		<dependency>
			<groupId>sc.fiji</groupId>
			<artifactId>Anisotropic_Diffusion_2D</artifactId>
		</dependency>
		<dependency>
			<groupId>sc.fiji</groupId>
			<artifactId>VIB-lib</artifactId>
		</dependency>
		<dependency>
			<groupId>sc.fiji</groupId>
			<artifactId>fiji-lib</artifactId>
		</dependency>
		<dependency>
			<groupId>sc.fiji</groupId>
			<artifactId>imagescience</artifactId>
			<optional>true</optional>
		</dependency>
		
		<!-- ImgLib2 dependencies -->
		<dependency>
			<groupId>net.imglib2</groupId>
			<artifactId>imglib2</artifactId>
		</dependency>
		<dependency>
			<groupId>net.imglib2</groupId>
			<artifactId>imglib2-ij</artifactId>
		</dependency>
		<dependency>
			<groupId>net.imglib2</groupId>
			<artifactId>imglib2-algorithm-gpl</artifactId>
		</dependency>
		
		<!-- ImageJ dependencies -->
		<dependency>
			<groupId>net.imagej</groupId>
			<artifactId>ij</artifactId>
		</dependency>

		<!-- Java3D dependencies -->
		<dependency>
			<groupId>org.scijava</groupId>
			<artifactId>vecmath</artifactId>
		</dependency>

		<!-- Third party dependencies -->
		<dependency>
			<groupId>nz.ac.waikato.cms.weka</groupId>
			<artifactId>weka-dev</artifactId>
		</dependency>
		<dependency>
			<groupId>org.apache.commons</groupId>
			<artifactId>commons-math3</artifactId>
		</dependency>

<<<<<<< HEAD
		<!-- Java 3D dependencies -->
		<dependency>
			<groupId>org.scijava</groupId>
			<artifactId>j3dcore</artifactId>
		</dependency>
		<dependency>
			<groupId>org.scijava</groupId>
			<artifactId>j3dutils</artifactId>
		</dependency>
		<dependency>
			<groupId>org.scijava</groupId>
			<artifactId>vecmath</artifactId>
		</dependency>

=======
>>>>>>> 9761c232
		<!-- Test scope dependencies -->
		<dependency>
			<groupId>junit</groupId>
			<artifactId>junit</artifactId>
			<scope>test</scope>
		</dependency>
	</dependencies>
</project><|MERGE_RESOLUTION|>--- conflicted
+++ resolved
@@ -5,11 +5,7 @@
 	<parent>
 		<groupId>sc.fiji</groupId>
 		<artifactId>pom-fiji</artifactId>
-<<<<<<< HEAD
-		<version>18.0.0</version>
-=======
 		<version>19.0.0</version>
->>>>>>> 9761c232
 		<relativePath />
 	</parent>
 
@@ -189,23 +185,6 @@
 			<artifactId>commons-math3</artifactId>
 		</dependency>
 
-<<<<<<< HEAD
-		<!-- Java 3D dependencies -->
-		<dependency>
-			<groupId>org.scijava</groupId>
-			<artifactId>j3dcore</artifactId>
-		</dependency>
-		<dependency>
-			<groupId>org.scijava</groupId>
-			<artifactId>j3dutils</artifactId>
-		</dependency>
-		<dependency>
-			<groupId>org.scijava</groupId>
-			<artifactId>vecmath</artifactId>
-		</dependency>
-
-=======
->>>>>>> 9761c232
 		<!-- Test scope dependencies -->
 		<dependency>
 			<groupId>junit</groupId>
