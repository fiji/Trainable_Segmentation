package trainableSegmentation;

import java.awt.Point;
import java.awt.Rectangle;
import java.io.BufferedReader;
import java.io.BufferedWriter;
import java.io.File;
import java.io.FileInputStream;
import java.io.FileNotFoundException;
import java.io.FileOutputStream;
import java.io.InputStreamReader;
import java.io.IOException;
import java.io.InputStream;
import java.io.ObjectInputStream;
import java.io.ObjectOutputStream;
import java.io.OutputStream;
import java.io.OutputStreamWriter;
import java.nio.charset.StandardCharsets;
import java.util.ArrayList;
import java.util.Arrays;
import java.util.Enumeration;
import java.util.List;
import java.util.Random;
import java.util.Vector;
import java.util.concurrent.Callable;
import java.util.concurrent.ExecutionException;
import java.util.concurrent.ExecutorService;
import java.util.concurrent.Executors;
import java.util.concurrent.Future;
import java.util.concurrent.ScheduledExecutorService;
import java.util.concurrent.ScheduledFuture;
import java.util.concurrent.TimeUnit;
import java.util.concurrent.atomic.AtomicInteger;
import java.util.zip.GZIPInputStream;
import java.util.zip.GZIPOutputStream;

import org.scijava.vecmath.Point3f;

import hr.irb.fastRandomForest.FastRandomForest;
import ij.IJ;
import ij.ImagePlus;
import ij.ImageStack;
import ij.Prefs;
import ij.gui.Line;
import ij.gui.PolygonRoi;
import ij.gui.Roi;
import ij.gui.ShapeRoi;
import ij.process.Blitter;
import ij.process.ByteProcessor;
import ij.process.FloatPolygon;
import ij.process.FloatProcessor;
import ij.process.ImageProcessor;
import weka.attributeSelection.BestFirst;
import weka.attributeSelection.CfsSubsetEval;
import weka.classifiers.AbstractClassifier;
import weka.classifiers.Evaluation;
import weka.classifiers.pmml.consumer.PMMLClassifier;
import weka.classifiers.trees.RandomForest;
import weka.core.Attribute;
import weka.core.DenseInstance;
import weka.core.Instances;
import weka.core.pmml.PMMLFactory;
import weka.core.pmml.PMMLModel;
import weka.filters.Filter;
import weka.filters.supervised.attribute.AttributeSelection;
import weka.filters.supervised.instance.Resample;
import weka.gui.explorer.ClassifierPanel;


/**
 *
 * License: GPL
 *
 * This program is free software; you can redistribute it and/or
 * modify it under the terms of the GNU General Public License 2
 * as published by the Free Software Foundation.
 *
 * This program is distributed in the hope that it will be useful,
 * but WITHOUT ANY WARRANTY; without even the implied warranty of
 * MERCHANTABILITY or FITNESS FOR A PARTICULAR PURPOSE.  See the
 * GNU General Public License for more details.
 *
 * You should have received a copy of the GNU General Public License
 * along with this program; if not, write to the Free Software
 * Foundation, Inc., 59 Temple Place - Suite 330, Boston, MA  02111-1307, USA.
 *
 * Authors: Ignacio Arganda-Carreras (iarganda@mit.edu), Verena Kaynig (verena.kaynig@inf.ethz.ch),
 *          Albert Cardona (acardona@ini.phys.ethz.ch)
 */

/**
 * This class contains all the library methods to perform image segmentation
 * based on the Weka classifiers.
 */
public class WekaSegmentation {

	/** maximum number of classes (labels) allowed */
	public static final int MAX_NUM_CLASSES = 10;

	/** array of lists of Rois for each slice (vector index)
	 * and each class (arraylist index) of the training image */
	private Vector<ArrayList<Roi>>[] examples;
	/** image to be used in the training */
	private ImagePlus trainingImage;
	/** result image after classification */
	private ImagePlus classifiedImage;
	/** features to be used in the training */
	private FeatureStackArray featureStackArray = null;

	/** set of instances from loaded data (previously saved segmentation) */
	private Instances loadedTrainingData = null;
	/** set of instances from the user's traces */
	private Instances traceTrainingData = null;
	/** current classifier */
	private AbstractClassifier classifier = null;
	/** train header */
	private Instances trainHeader = null;

	/** default classifier (Fast Random Forest) */
	private FastRandomForest rf;

	/** flag to update the feature stack (used when there is any change on the features) */
	private boolean updateFeatures = false;

	/** array of boolean flags to update (or not) specific feature stacks during training */
	private boolean[] featureStackToUpdateTrain;

	/** array of boolean flags to update (or not) specific feature stacks during test */
	private boolean[] featureStackToUpdateTest;

	/** current number of classes */
	private int numOfClasses = 0;
	/** names of the current classes */
	private String[] classLabels = new String[MAX_NUM_CLASSES];

	// Random Forest parameters
	/** current number of trees in the fast random forest classifier */
	private int numOfTrees = 200;
	/** current number of random features per tree in the fast random forest classifier */
	private int randomFeatures = 2;
	/** maximum depth per tree in the fast random forest classifier */
	private int maxDepth = 0;
	/** list of class names on the loaded data */
	private ArrayList<String> loadedClassNames = null;

	/** expected membrane thickness */
	private int membraneThickness = 1;
	/** size of the patch to use to enhance the membranes */
	private int membranePatchSize = 19;

	/** minimum sigma to use on the filters */
	private float minimumSigma = 1f;
	/** maximum sigma to use on the filters */
	private float maximumSigma = 16f;

	/** flags of filters to be used */
	private boolean[] enabledFeatures = new boolean[]{
			true, 	/* Gaussian_blur */
			true, 	/* Sobel_filter */
			true, 	/* Hessian */
			true, 	/* Difference_of_gaussians */
			true, 	/* Membrane_projections */
			false, 	/* Variance */
			false, 	/* Mean */
			false, 	/* Minimum */
			false, 	/* Maximum */
			false, 	/* Median */
			false,	/* Anisotropic_diffusion */
			false, 	/* Bilateral */
			false, 	/* Lipschitz */
			false, 	/* Kuwahara */
			false,	/* Gabor */
			false, 	/* Derivatives */
			false, 	/* Laplacian */
			false,	/* Structure */
			false,	/* Entropy */
			false	/* Neighbors */
	};
	/** use neighborhood flag */
	private boolean useNeighbors = false;

	/** list of the names of features to use */
	private ArrayList<String> featureNames = null;

	/** flag to set the resampling of the training data in order to guarantee the same number of instances per class */
	private boolean homogenizeClasses = false;

	/** Project folder name. It is used to stored temporary data if different from null */
	private String projectFolder = null;

	/** executor service to launch threads for the library operations */
	private ExecutorService exe = Executors.newFixedThreadPool(  Prefs.getThreads() );

	/**
	 * Default constructor.
	 *
	 * @param trainingImage The image to be segmented/trained
	 */
	public WekaSegmentation(ImagePlus trainingImage)
	{
		// set class label names
		for(int i=0; i<MAX_NUM_CLASSES; i++)
			this.classLabels[ i ] = new String("class " + (i+1));

		this.trainingImage = trainingImage;

		// Initialization of Fast Random Forest classifier
		rf = new FastRandomForest();
		rf.setNumTrees(numOfTrees);
		//this is the default that Breiman suggests
		//rf.setNumFeatures((int) Math.round(Math.sqrt(featureStack.getSize())));
		//but this seems to work better
		rf.setNumFeatures(randomFeatures);
		// Random seed
		rf.setSeed( (new Random()).nextInt() );

		// Set number of threads
		rf.setNumThreads( Prefs.getThreads() );

		classifier = rf;

		// Initialize feature stack (no features yet)
		featureStackArray = new FeatureStackArray(trainingImage.getImageStackSize(),
				minimumSigma, maximumSigma, useNeighbors, membraneThickness, membranePatchSize,
				enabledFeatures);

		featureStackToUpdateTrain = new boolean[trainingImage.getImageStackSize()];
		featureStackToUpdateTest = new boolean[trainingImage.getImageStackSize()];
		Arrays.fill(featureStackToUpdateTest, true);

		examples = new Vector[trainingImage.getImageStackSize()];
		for(int i=0; i< trainingImage.getImageStackSize(); i++)
		{
			examples[i] = new Vector<ArrayList<Roi>>(MAX_NUM_CLASSES);

			for(int j=0; j<MAX_NUM_CLASSES; j++)
				examples[i].add(new ArrayList<Roi>());

			// Initialize each feature stack (one per slice)
			featureStackArray.set(new FeatureStack(trainingImage.getImageStack().getProcessor(i+1)), i);
		}
		// start with two classes
		addClass();
		addClass();
	}

	/**
	 * No-image constructor. If you use this constructor, the image has to be
	 * set using setTrainingImage().
	 */
	public WekaSegmentation()
	{
		// set class label names
		for(int i=0; i<MAX_NUM_CLASSES; i++)
			this.classLabels[ i ] = new String("class " + (i+1));

		// Initialization of Fast Random Forest classifier
		rf = new FastRandomForest();
		rf.setNumTrees(numOfTrees);
		//this is the default that Breiman suggests
		//rf.setNumFeatures((int) Math.round(Math.sqrt(featureStack.getSize())));
		//but this seems to work better
		rf.setNumFeatures(randomFeatures);
		// Random seed
		rf.setSeed( (new Random()).nextInt() );
		// Set number of threads
		rf.setNumThreads( Prefs.getThreads() );

		classifier = rf;

		// start with two classes
		addClass();
		addClass();
	}

	/**
	 * Set the training image (single image or stack)
	 *
	 * @param imp training image
	 */
	public void setTrainingImage(ImagePlus imp)
	{
		this.trainingImage = imp;

		// Initialize feature stack (no features yet)
		featureStackArray = new FeatureStackArray(trainingImage.getImageStackSize(),
				minimumSigma, maximumSigma, useNeighbors, membraneThickness, membranePatchSize,
				enabledFeatures);

		featureStackToUpdateTrain = new boolean[trainingImage.getImageStackSize()];
		featureStackToUpdateTest = new boolean[trainingImage.getImageStackSize()];
		Arrays.fill(featureStackToUpdateTest, true);

		// update list of examples
		examples = new Vector[trainingImage.getImageStackSize()];
		for(int i=0; i < trainingImage.getImageStackSize(); i++)
		{
			examples[i] = new Vector<ArrayList<Roi>>(MAX_NUM_CLASSES);

			for(int j=0; j<MAX_NUM_CLASSES; j++)
				examples[i].add(new ArrayList<Roi>());

			// Initialize each feature stack (one per slice)
			featureStackArray.set(new FeatureStack(trainingImage.getImageStack().getProcessor(i+1)), i);
		}
	}

	/**
	 * Adds a ROI to the list of examples for a certain class
	 * and slice.
	 *
	 * @param classNum the number of the class
	 * @param roi the ROI containing the new example
	 * @param n number of the current slice
	 */
	public void addExample(int classNum, Roi roi, int n)
	{
		if(!featureStackToUpdateTrain[n - 1])
		{
			boolean updated = false;
			for(final ArrayList<Roi> list : examples[n-1])
				if(!list.isEmpty())
				{
					updated = true;
					break;
				}
			if(!updated && featureStackToUpdateTest[n - 1])
			{
				//IJ.log("Feature stack for slice " + n
				//		+ " needs to be updated");
				featureStackToUpdateTrain[n-1] = true;
				featureStackToUpdateTest[n-1] = false;
				updateFeatures = true;
			}

		}

		examples[n-1].get(classNum).add(roi);
	}

	/**
	 * Remove an example list from a class and specific slice
	 *
	 * @param classNum the number of the examples' class
	 * @param nSlice the slice number
	 * @param index the index of the example list to remove
	 */
	public void deleteExample(int classNum, int nSlice, int index)
	{
		getExamples(classNum, nSlice).remove(index);
	}

	/**
	 * Return the list of examples for a certain class.
	 *
	 * @param classNum the number of the examples' class
	 * @param n the slice number
	 */
	public List<Roi> getExamples(int classNum, int n)
	{
		return examples[n-1].get(classNum);
	}

	/**
	 * Set flag to homogenize classes before training
	 *
	 * @param homogenizeClasses true to resample the classes before training
	 */
	public void setHomogenizeClasses(boolean homogenizeClasses)
	{
		this.homogenizeClasses = homogenizeClasses;
	}

	/**
	 * Set the current number of classes. Should not be used to create new
	 * classes. Use <link>addClass<\link> instead.
	 *
	 * @param numOfClasses the new number of classes
	 */
	public void setNumOfClasses(int numOfClasses) {
		this.numOfClasses = numOfClasses;
	}

	/**
	 * Get the current number of classes.
	 *
	 * @return the current number of classes
	 */
	public int getNumOfClasses()
	{
		return numOfClasses;
	}

	/**
	 * Add new segmentation class.
	 */
	public void addClass()
	{
		if(null != trainingImage)
			for(int i=1; i <= trainingImage.getImageStackSize(); i++)
				examples[i-1].add(new ArrayList<Roi>());

		// increase number of available classes
		numOfClasses ++;
	}

	/**
	 * Set the name of a class.
	 *
	 * @param classNum class index
	 * @param label new name for the class
	 */
	public void setClassLabel(int classNum, String label)
	{
		getClassLabels()[classNum] = label;
	}

	/**
	 * Get the label name of a class.
	 *
	 * @param classNum class index
	 */
	public String getClassLabel(int classNum)
	{
		return getClassLabels()[classNum];
	}

	/**
	 * Load training data
	 *
	 * @param pathname complete path name of the training data file (.arff)
	 * @return false if error
	 */
	public boolean loadTrainingData(String pathname)
	{
		IJ.log("Loading data from " + pathname + "...");
		loadedTrainingData = readDataFromARFF(pathname);

		// Check the features that were used in the loaded data
		Enumeration<Attribute> attributes = loadedTrainingData.enumerateAttributes();
		final int numFeatures = FeatureStack.availableFeatures.length;
		boolean[] usedFeatures = new boolean[numFeatures];
		while(attributes.hasMoreElements())
		{
			final Attribute a = attributes.nextElement();
			for(int i = 0 ; i < numFeatures; i++)
				if(a.name().startsWith(FeatureStack.availableFeatures[i]))
					usedFeatures[i] = true;
		}

		// Check if classes match
		Attribute classAttribute = loadedTrainingData.classAttribute();
		Enumeration<Object> classValues  = classAttribute.enumerateValues();

		// Update list of names of loaded classes
		loadedClassNames = new ArrayList<String>();

		int j = 0;
		while(classValues.hasMoreElements())
		{
			final String className = ((String)classValues.nextElement()).trim();
			loadedClassNames.add(className);

			IJ.log("Read class name: " + className);
			if( !className.equals(this.getClassLabels()[j]))
			{
				String s = getClassLabels()[0];
				for(int i = 1; i < numOfClasses; i++)
					s = s.concat(", " + getClassLabels()[i]);
				IJ.error("ERROR: Loaded classes and current classes do not match!\nExpected: " + s);
				loadedTrainingData = null;
				return false;
			}
			j++;
		}

		if(j != numOfClasses)
		{
			IJ.error("ERROR: Loaded number of classes and current number do not match!");
			loadedTrainingData = null;
			return false;
		}

		boolean featuresChanged = false;
		final boolean[] oldEnableFeatures = this.featureStackArray.getEnabledFeatures();
		// Read checked features and check if any of them chasetButtonsEnablednged
		for(int i = 0; i < numFeatures; i++)
		{
			if (usedFeatures[i] != oldEnableFeatures[i])
				featuresChanged = true;
		}
		// Update feature stack if necessary
		if(featuresChanged)
		{
			//this.setButtonsEnabled(false);
			this.setEnabledFeatures( usedFeatures );
			// Force features to be updated
			updateFeatures = true;

		}

		if (!adjustSegmentationStateToData(loadedTrainingData))
			loadedTrainingData = null;
		else
			IJ.log("Loaded data: " + loadedTrainingData.numInstances() + " instances (" + loadedTrainingData.numAttributes() + " attributes)");

		return true;
	}

	/**
	 * Returns a the loaded training data or null, if no training data was
	 * loaded.
	 */
	public Instances getLoadedTrainingData() {
		return loadedTrainingData;
	}

	/**
	 * Returns a the trace training data or null, if no examples have been
	 * given.
	 */
	public Instances getTraceTrainingData() {
		return traceTrainingData;
	}

	/**
	 * Get current classification result
	 * @return classified image
	 */
	public ImagePlus getClassifiedImage()
	{
		return classifiedImage;
	}

	/**
	 * Get the current training header
	 *
	 * @return training header (empty set of instances with the current attributes and classes)
	 */
	public Instances getTrainHeader()
	{
		return this.trainHeader;
	}


	/**
	 * bag class for getting the result of the loaded classifier
	 */
	private static class LoadedClassifier {
		private AbstractClassifier newClassifier = null;
		private Instances newHeader = null;
	}

	/**
	 * load a binary classifier
	 *
	 * @param classifierInputStream
	 * @throws Exception
	 *             exception is thrown if the reading is not properly done, the
	 *             caller has to handle this exception
	 */
	private LoadedClassifier internalLoadClassifier(
			InputStream classifierInputStream) throws Exception {
		ObjectInputStream objectInputStream = new ObjectInputStream(
				classifierInputStream);
		LoadedClassifier lc = new LoadedClassifier();
		lc.newClassifier = (AbstractClassifier) objectInputStream.readObject();
		try { // see if we can load the header
			lc.newHeader = (Instances) objectInputStream.readObject();
		} finally {
			objectInputStream.close();
		}
		return lc;
	}

	/**
	 * load a binary classifier from a stream
	 *
	 * @param classifierInputStream
	 *            the input stream
	 * @return true if properly read, false otherwise
	 */
	public boolean loadClassifier(InputStream classifierInputStream) {
		assert classifierInputStream != null;
		try {

			LoadedClassifier loadresult = internalLoadClassifier(classifierInputStream);

			try {
				// Check if the loaded information corresponds to current state
				// of
				// the segmentator
				// (the attributes can be adjusted, but the classes must match)
				if (!adjustSegmentationStateToData(loadresult.newHeader)) {
					IJ.log("Error: current segmentator state could not be updated to loaded data requirements (attributes and classes)");
					return false;
				}
			} catch (Exception e) {
				IJ.log("Error while adjusting data!");
				e.printStackTrace();
				return false;
			}

			this.classifier = loadresult.newClassifier;
			this.trainHeader = loadresult.newHeader;

			return true;

		} catch (Exception e) {
			IJ.error("Load Failed", "Error while loading classifier");
			e.printStackTrace();
			return false;
		}
	}

	/**
	 * Read header classifier from a .model file
	 * @param filename complete path and file name
	 * @return false if error
	 */
	public boolean loadClassifier(String filename)
	{
		AbstractClassifier newClassifier = null;
		Instances newHeader = null;
		File selected = new File(filename);
		try {
			InputStream is = new FileInputStream( selected );
			if (selected.getName().endsWith(ClassifierPanel.PMML_FILE_EXTENSION))
			{
				PMMLModel model = PMMLFactory.getPMMLModel(is, null);
				if (model instanceof PMMLClassifier)
					newClassifier = (PMMLClassifier)model;
				else
					throw new Exception("PMML model is not a classification/regression model!");
			}
			else
			{
				if (selected.getName().endsWith(".gz"))
					is = new GZIPInputStream(is);

				try {
					LoadedClassifier loadresult = internalLoadClassifier(is);
					newHeader = loadresult.newHeader;
					newClassifier = loadresult.newClassifier;
				} catch (Exception e) {
					IJ.error("Load Failed", "Error while loading train header");
					e.printStackTrace();
					return false;
				}

			}
		}
		catch (Exception e)
		{
			IJ.error("Load Failed", "Error while loading classifier");
			e.printStackTrace();
			return false;
		}

		try{
			// Check if the loaded information corresponds to current state of the segmentator
			// (the attributes can be adjusted, but the classes must match)
			if(!adjustSegmentationStateToData(newHeader))
			{
				IJ.log("Error: current segmentator state could not be updated to loaded data requirements (attributes and classes)");
				return false;
			}
		}catch(Exception e)
		{
			IJ.log("Error while adjusting data!");
			e.printStackTrace();
			return false;
		}

		this.classifier = newClassifier;
		this.trainHeader = newHeader;

		return true;
	}

	/**
	 * Returns the current classifier.
	 */
	public AbstractClassifier getClassifier() {
		return classifier;
	}

	/**
	 * Write current classifier into a file
	 *
	 * @param filename name (with complete path) of the destination file
	 * @return false if error
	 */
	public boolean saveClassifier(String filename)
	{
		File sFile = null;
		boolean saveOK = true;


		IJ.log("Saving model to file...");

		try {
			sFile = new File(filename);
			OutputStream os = new FileOutputStream(sFile);
			if (sFile.getName().endsWith(".gz"))
			{
				os = new GZIPOutputStream(os);
			}
			ObjectOutputStream objectOutputStream = new ObjectOutputStream(os);
			objectOutputStream.writeObject(classifier);
			if (trainHeader != null)
				objectOutputStream.writeObject(trainHeader);
			objectOutputStream.flush();
			objectOutputStream.close();
		}
		catch (Exception e)
		{
			IJ.error("Save Failed", "Error when saving classifier into a file");
			saveOK = false;
		}
		if (saveOK)
			IJ.log("Saved model into " + filename );

		return saveOK;
	}

	/**
	 * Save training data into a file (.arff)
	 * @param pathname complete path name
	 * @return false if error
	 */
	public boolean saveData(final String pathname)
	{
		boolean examplesEmpty = true;
		for(int i = 0; i < numOfClasses; i ++)
		{
			for(int n=0; n<trainingImage.getImageStackSize(); n++)
				if(!examples[n].get(i).isEmpty())
				{
					examplesEmpty = false;
					break;
				}
		}
		if (examplesEmpty && loadedTrainingData == null){
			IJ.log("There is no data to save");
			return false;
		}

		if(featureStackArray.isEmpty() || updateFeatures)
		{
			IJ.log("Creating feature stack...");
			if (!featureStackArray.updateFeaturesMT(featureStackToUpdateTrain))
				return false;
			Arrays.fill(featureStackToUpdateTrain, false);
			filterFeatureStackByList();
			updateFeatures = false;
			IJ.log("Feature stack is now updated.");
		}

		Instances data = null;

		if(!examplesEmpty)
		{
			data = createTrainingInstances();
			data.setClassIndex(data.numAttributes() - 1);
		}
		if (null != loadedTrainingData && null != data){
			IJ.log("Merging data...");
			for (int i=0; i < loadedTrainingData.numInstances(); i++){
				// IJ.log("" + i)
				data.add(loadedTrainingData.instance(i));
			}
			IJ.log("Finished: total number of instances = " + data.numInstances());
		}
		else if (null == data)
			data = loadedTrainingData;


		IJ.log("Writing training data: " + data.numInstances() + " instances...");

		//IJ.log("Data: " + data.numAttributes() +" attributes, " + data.numClasses() + " classes");

		writeDataToARFF(data, pathname);
		IJ.log("Saved training data: " + pathname);

		return true;
	}

	public void setUseNeighbors(boolean useNeighbors)
	{
		this.featureStackArray.setUseNeighbors(useNeighbors);
	}


	/**
	 * Add instances to a specific class from a label (binary) image.
	 * Only white (non black) pixels will be added to the corresponding class.
	 *
	 * @param labelImage binary image
	 * @param featureStack corresponding feature stack
	 * @param className name of the class which receives the instances
	 * @return false if error
	 */
	public boolean addBinaryData(
			ImagePlus labelImage,
			FeatureStack featureStack,
			String className)
	{

		// Update features if necessary
		if(featureStack.getSize() < 2)
		{
			IJ.log("Creating feature stack...");
			featureStack.updateFeaturesMT();
			filterFeatureStackByList(this.featureNames, featureStack);
			updateFeatures = false;
			IJ.log("Feature stack is now updated.");
		}

		// Detect class index
		int classIndex = 0;
		for(classIndex = 0 ; classIndex < this.getClassLabels().length; classIndex++)
			if(className.equalsIgnoreCase(this.getClassLabels()[classIndex]))
				break;
		if(classIndex == this.getClassLabels().length)
		{
			IJ.log("Error: class named '" + className + "' not found.");
			return false;
		}
		// Create loaded training data if it does not exist yet
		if(null == loadedTrainingData)
		{
			IJ.log("Initializing loaded data...");
			// Create instances
			ArrayList<Attribute> attributes = new ArrayList<Attribute>();
			for (int i=1; i<=featureStack.getSize(); i++){
				String attString = featureStack.getSliceLabel(i);
				attributes.add(new Attribute(attString));
			}
			// Update list of names of loaded classes
			// (we assume the first two default class names)
			loadedClassNames = new ArrayList<String>();
			for(int i = 0; i < numOfClasses ; i ++)
				loadedClassNames.add(getClassLabels()[i]);
			attributes.add(new Attribute("class", loadedClassNames));
			loadedTrainingData = new Instances("segment", attributes, 1);

			loadedTrainingData.setClassIndex(loadedTrainingData.numAttributes()-1);
		}



		// Check all pixels different from black
		final int width = labelImage.getWidth();
		final int height = labelImage.getHeight();
		final ImageProcessor img = labelImage.getProcessor();
		int nl = 0;

		for(int x = 0 ; x < width ; x++)
			for(int y = 0 ; y < height; y++)
			{
				// White pixels are added to the class
				if(img.getPixelValue(x, y) > 0)
				{
					loadedTrainingData.add( featureStack.createInstance( x, y, classIndex ) );

					// increase number of instances for this class
					nl ++;
				}
			}


		IJ.log("Added " + nl + " instances of '" + className +"'.");

		IJ.log("Training dataset updated ("+ loadedTrainingData.numInstances() +
				" instances, " + loadedTrainingData.numAttributes() +
				" attributes, " + loadedTrainingData.numClasses() + " classes).");

		return true;
	}

	/**
	 * Add instances to two classes from a label (binary) image.
	 * White pixels will be added to the corresponding class 1 and
	 * black pixels will be added to class 2.
	 *
	 * @param labelImage binary image
	 * @param featureStack corresponding feature stack
	 * @param className1 name of the class which receives the white pixels
	 * @param className2 name of the class which receives the black pixels
	 * @return false if error
	 */
	public boolean addBinaryData(
			ImagePlus labelImage,
			FeatureStack featureStack,
			String className1,
			String className2)
	{
		// Update features if necessary
		if(featureStack.getSize() < 2)
		{
			IJ.log("Creating feature stack...");
			featureStack.updateFeaturesMT();
			filterFeatureStackByList(this.featureNames, featureStack);
			updateFeatures = false;
			IJ.log("Feature stack is now updated.");
		}

		// Detect class indexes
		int classIndex1 = 0;
		for(classIndex1 = 0 ; classIndex1 < this.getClassLabels().length; classIndex1++)
			if(className1.equalsIgnoreCase(this.getClassLabels()[classIndex1]))
				break;
		if(classIndex1 == this.getClassLabels().length)
		{
			IJ.log("Error: class named '" + className1 + "' not found.");
			return false;
		}
		int classIndex2 = 0;
		for(classIndex2 = 0 ; classIndex2 < this.getClassLabels().length; classIndex2++)
			if(className2.equalsIgnoreCase(this.getClassLabels()[classIndex2]))
				break;
		if(classIndex2 == this.getClassLabels().length)
		{
			IJ.log("Error: class named '" + className2 + "' not found.");
			return false;
		}

		// Create loaded training data if it does not exist yet
		if(null == loadedTrainingData)
		{
			IJ.log("Initializing loaded data...");
			// Create instances
			ArrayList<Attribute> attributes = new ArrayList<Attribute>();
			for (int i=1; i<=featureStack.getSize(); i++)
			{
				String attString = featureStack.getSliceLabel(i);
				attributes.add(new Attribute(attString));
			}

			if(featureStack.useNeighborhood())
				for (int i=0; i<8; i++)
				{
					IJ.log("Adding extra attribute original_neighbor_" + (i+1) + "...");
					attributes.add(new Attribute(new String("original_neighbor_" + (i+1))));
				}

			// Update list of names of loaded classes
			// (we assume the first two default class names)
			loadedClassNames = new ArrayList<String>();
			for(int i = 0; i < numOfClasses ; i ++)
				loadedClassNames.add(getClassLabels()[i]);
			attributes.add(new Attribute("class", loadedClassNames));
			loadedTrainingData = new Instances("segment", attributes, 1);

			loadedTrainingData.setClassIndex(loadedTrainingData.numAttributes()-1);
		}

		// Check all pixels
		final int width = labelImage.getWidth();
		final int height = labelImage.getHeight();
		final ImageProcessor img = labelImage.getProcessor();
		int n1 = 0;
		int n2 = 0;
		int classIndex = -1;

		for(int y = 0 ; y < height; y++)
			for(int x = 0 ; x < width ; x++)
			{
				// White pixels are added to the class 1
				// and black to class 2
				if(img.getPixelValue(x, y) > 0)
				{
					classIndex = classIndex1;
					n1++;
				}
				else
				{
					classIndex = classIndex2;
					n2++;
				}

				/*
				double[] values = new double[featureStack.getSize()+1];
				for (int z=1; z<=featureStack.getSize(); z++)
					values[z-1] = featureStack.getProcessor(z).getPixelValue(x, y);
				values[featureStack.getSize()] = (double) classIndex;
				*/
				loadedTrainingData.add(featureStack.createInstance(x, y, classIndex));
			}

		IJ.log("Added " + n1 + " instances of '" + className1 +"'.");
		IJ.log("Added " + n2 + " instances of '" + className2 +"'.");

		IJ.log("Training dataset updated ("+ loadedTrainingData.numInstances() +
				" instances, " + loadedTrainingData.numAttributes() +
				" attributes, " + loadedTrainingData.numClasses() + " classes).");

		return true;
	}

	/**
	 * Add instances from a labeled image. Each sample will be added to
	 * the class with the index value equal to the sample label. Labels
	 * that do not correspond to any class will be skipped.
	 *
	 * @param labelImage labeled image
	 * @param featureStack corresponding feature stack
	 * @return false if error
	 */
	public boolean addLabeledData(
			ImagePlus labelImage,
			FeatureStack featureStack )
	{
		// Update features if necessary
		if(featureStack.getSize() < 2)
		{
			IJ.log("Creating feature stack...");
			featureStack.updateFeaturesMT();
			filterFeatureStackByList(this.featureNames, featureStack);
			updateFeatures = false;
			IJ.log( "Feature stack is now updated." );
		}

		// Create loaded training data if it does not exist yet
		if( null == loadedTrainingData )
		{
			IJ.log("Initializing loaded data...");
			// Create instances
			ArrayList<Attribute> attributes = new ArrayList<Attribute>();
			for ( int i=1; i<=featureStack.getSize(); i++ )
			{
				String attString = featureStack.getSliceLabel(i);
				attributes.add( new Attribute( attString ) );
			}

			if(featureStack.useNeighborhood())
				for (int i=0; i<8; i++)
				{
					IJ.log("Adding extra attribute original_neighbor_" + (i+1) + "...");
					attributes.add(new Attribute(new String("original_neighbor_" + (i+1))));
				}

			// Update list of names of loaded classes
			// (we assume the first two default class names)
			loadedClassNames = new ArrayList<String>();
			for( int i = 0; i < numOfClasses ; i ++ )
				loadedClassNames.add( getClassLabels()[ i ] );
			attributes.add( new Attribute( "class", loadedClassNames ) );
			loadedTrainingData = new Instances( "segment", attributes, 1 );

			loadedTrainingData.setClassIndex( loadedTrainingData.numAttributes() - 1 );
		}

		// Check all pixels
		final int width = labelImage.getWidth();
		final int height = labelImage.getHeight();
		final ImageProcessor img = labelImage.getProcessor();
		int[] numSamples = new int[ numOfClasses ];

		for(int y = 0 ; y < height; y++)
			for(int x = 0 ; x < width ; x++)
			{
				int classIndex = (int) img.getf( x, y );

				if( classIndex >=0 && classIndex < numOfClasses )
				{
					loadedTrainingData.add( featureStack.createInstance( x, y, classIndex ) );
					numSamples[ classIndex ] ++;
				}
			}

		for( int i=0; i < numOfClasses; i ++ )
				IJ.log("Added " + numSamples[ i ] + " instances of '" + loadedClassNames.get(i) + "'.");

		IJ.log("Training dataset updated ("+ loadedTrainingData.numInstances() +
				" instances, " + loadedTrainingData.numAttributes() +
				" attributes, " + loadedTrainingData.numClasses() + " classes).");

		return true;
	}
	/**
	 * Add instances from a labeled image in a random and balanced way.
	 * Samples will be added to the class with the same index as the
	 * pixel value in the labeled image. Label values that do not correspond
	 * with any class index are skipped.
	 *
	 * @param labelImage labeled image (labels are positive integer or 0)
	 * @param featureStack corresponding feature stack
	 * @param numSamples number of samples to add of each class
	 * @return false if error
	 */
	public boolean addRandomBalancedLabeledData(
			ImageProcessor labelImage,
			FeatureStack featureStack,
			int numSamples )
	{
		// Update features if necessary
		if(featureStack.getSize() < 2)
		{
			IJ.log("Creating feature stack...");
			featureStack.updateFeaturesMT();
			filterFeatureStackByList( this.featureNames, featureStack );
			updateFeatures = false;
			IJ.log("Feature stack is now updated.");
		}


		// Create loaded training data if it does not exist yet
		if( null == loadedTrainingData )
		{
			IJ.log("Initializing loaded data...");
			// Create instances
			ArrayList<Attribute> attributes = new ArrayList<Attribute>();
			for (int i=1; i<=featureStack.getSize(); i++)
			{
				String attString = featureStack.getSliceLabel(i);
				attributes.add( new Attribute( attString ) );
			}

			if( featureStack.useNeighborhood() )
				for (int i=0; i<8; i++)
				{
					IJ.log("Adding extra attribute original_neighbor_" + (i+1) + "...");
					attributes.add( new Attribute( new String( "original_neighbor_" + (i+1) ) ) );
				}

			// Update list of names of loaded classes
			loadedClassNames = new ArrayList<String>();
			for(int i = 0; i < numOfClasses ; i ++)
				loadedClassNames.add(getClassLabels()[i]);

			attributes.add(new Attribute("class", loadedClassNames));
			loadedTrainingData = new Instances("segment", attributes, 1);

			loadedTrainingData.setClassIndex(loadedTrainingData.numAttributes()-1);
		}

		// Create lists of coordinates of pixels of each class
		ArrayList<Point>[] classCoordinates = new ArrayList[ numOfClasses ];
		for(int i = 0; i < numOfClasses ; i ++)
			classCoordinates[ i ] = new ArrayList<Point>();

		final int width = labelImage.getWidth();
		final int height = labelImage.getHeight();

		for(int y = 0 ; y < height; y++)
			for(int x = 0 ; x < width ; x++)
			{
				int classIndex = (int) labelImage.getf( x, y );

				if( classIndex >=0 && classIndex < numOfClasses )
					classCoordinates[ classIndex ].add( new Point( x, y ) );
			}

		// Select random samples from each class
		Random rand = new Random();
		for( int i=0; i<numSamples; i++ )
		{
			for( int j = 0; j < numOfClasses ; j ++ )
			{
				if( !classCoordinates[ j ].isEmpty() )
				{
					int randomSample = rand.nextInt( classCoordinates[ j ].size() );

					loadedTrainingData.add(featureStack.createInstance( classCoordinates[ j ].get( randomSample ).x,
						classCoordinates[ j ].get( randomSample ).y, j ) );
				}
			}
		}

		for( int j = 0; j < numOfClasses ; j ++ )
			IJ.log("Added " + numSamples + " instances of '" + loadedClassNames.get( j ) +"'.");

		IJ.log("Training dataset updated ("+ loadedTrainingData.numInstances() +
				" instances, " + loadedTrainingData.numAttributes() +
				" attributes, " + loadedTrainingData.numClasses() + " classes).");

		return true;
	}

	/**
	 * Add instances to two classes from a label (binary) image in a random
	 * and balanced way.
	 * White pixels will be added to the corresponding class 1 and
	 * black pixels will be added to class 2.
	 *
	 * @param labelImage binary image
	 * @param featureStack corresponding feature stack
	 * @param whiteClassName name of the class which receives the white pixels
	 * @param blackClassName name of the class which receives the black pixels
	 * @param numSamples number of samples to add of each class
	 * @return false if error
	 */
	public boolean addRandomBalancedBinaryData(
			ImageProcessor labelImage,
			FeatureStack featureStack,
			String whiteClassName,
			String blackClassName,
			int numSamples)
	{
		// Update features if necessary
		if(featureStack.getSize() < 2)
		{
			IJ.log("Creating feature stack...");
			featureStack.updateFeaturesMT();
			filterFeatureStackByList(this.featureNames, featureStack);
			updateFeatures = false;
			IJ.log("Feature stack is now updated.");
		}

		// Detect class indexes
		int whiteClassIndex = 0;
		for(whiteClassIndex = 0 ; whiteClassIndex < this.getClassLabels().length; whiteClassIndex++)
			if(whiteClassName.equalsIgnoreCase(this.getClassLabels()[whiteClassIndex]))
				break;
		if(whiteClassIndex == this.getClassLabels().length)
		{
			IJ.log("Error: class named '" + whiteClassName + "' not found.");
			return false;
		}
		int blackClassIndex = 0;
		for(blackClassIndex = 0 ; blackClassIndex < this.getClassLabels().length; blackClassIndex++)
			if(blackClassName.equalsIgnoreCase(this.getClassLabels()[blackClassIndex]))
				break;
		if(blackClassIndex == this.getClassLabels().length)
		{
			IJ.log("Error: class named '" + blackClassName + "' not found.");
			return false;
		}

		// Create loaded training data if it does not exist yet
		if(null == loadedTrainingData)
		{
			IJ.log("Initializing loaded data...");
			// Create instances
			ArrayList<Attribute> attributes = new ArrayList<Attribute>();
			for (int i=1; i<=featureStack.getSize(); i++)
			{
				String attString = featureStack.getSliceLabel(i);
				attributes.add(new Attribute(attString));
			}

			if(featureStack.useNeighborhood())
				for (int i=0; i<8; i++)
				{
					IJ.log("Adding extra attribute original_neighbor_" + (i+1) + "...");
					attributes.add(new Attribute(new String("original_neighbor_" + (i+1))));
				}

			// Update list of names of loaded classes
			// (we assume the first two default class names)
			loadedClassNames = new ArrayList<String>();
			for(int i = 0; i < numOfClasses ; i ++)
				loadedClassNames.add(getClassLabels()[i]);

			attributes.add(new Attribute("class", loadedClassNames));
			loadedTrainingData = new Instances("segment", attributes, 1);

			loadedTrainingData.setClassIndex(loadedTrainingData.numAttributes()-1);
		}

		// Create lists of coordinates of pixels of both classes
		ArrayList<Point> blackCoordinates = new ArrayList<Point>();
		ArrayList<Point> whiteCoordinates = new ArrayList<Point>();
		final int width = labelImage.getWidth();
		final int height = labelImage.getHeight();

		for(int y = 0 ; y < height; y++)
			for(int x = 0 ; x < width ; x++)
			{
				// White pixels are added to the class 1
				// and black to class 2
				if(labelImage.getPixelValue(x, y) > 0)
					whiteCoordinates.add(new Point(x, y));
				else
					blackCoordinates.add(new Point(x, y));
			}

		// Select random samples from both classes
		Random rand = new Random();
		for(int i=0; i<numSamples; i++)
		{
			int randomBlack = rand.nextInt( blackCoordinates.size() );
			int randomWhite = rand.nextInt( whiteCoordinates.size() );


			loadedTrainingData.add(featureStack.createInstance( blackCoordinates.get(randomBlack).x,
					blackCoordinates.get(randomBlack).y, blackClassIndex));
			loadedTrainingData.add(featureStack.createInstance(whiteCoordinates.get(randomWhite).x,
					whiteCoordinates.get(randomWhite).y, whiteClassIndex));
		}

		IJ.log("Added " + numSamples + " instances of '" + whiteClassName +"'.");
		IJ.log("Added " + numSamples + " instances of '" + blackClassName +"'.");

		IJ.log("Training dataset updated ("+ loadedTrainingData.numInstances() +
				" instances, " + loadedTrainingData.numAttributes() +
				" attributes, " + loadedTrainingData.numClasses() + " classes).");

		return true;
	}

	/**
	 * Add instances reading the pixel classes from a label image in a random
	 * and balanced way. The label image might contain more than 2 classes and
	 * its values need to be consecutive integers starting at 0 (0, 1, 2...)
	 * that correspond to the indexes of the class names provided by the user.
	 * Label values that do not correspond with any class index are skipped.
	 *
	 * @param labelImage label image with a different labeling per class
	 * @param featureStack corresponding feature stack
	 * @param classNames array with the corresponding names of the classes
	 * @param numSamples number of samples to add of each class
	 * @return false if error
	 */
	public boolean addRandomBalancedLabeledData(
			ImageProcessor labelImage,
			FeatureStack featureStack,
			String classNames[],
			int numSamples)
	{
		// Update features if necessary
		if( featureStack.getSize() < 2 )
		{
			IJ.log("Creating feature stack...");
			featureStack.updateFeaturesMT();
			filterFeatureStackByList(this.featureNames, featureStack);
			updateFeatures = false;
			IJ.log("Feature stack is now updated.");
		}

		// Detect class indexes (in case they differ from the indexes in
		// getClassLabels()
		int classIndex[] = new int[ classNames.length ];
		for(int i = 0; i < classIndex.length; i++ )
		{
			for( classIndex[ i ] = 0 ; classIndex[ i ] < getClassLabels().length; classIndex[ i ]++ )
				if( classNames[i].equalsIgnoreCase( getClassLabels()[ classIndex[i] ] ) )
					break;
			if( classIndex[i] == getClassLabels().length)
			{
				IJ.log("Error: class named '" + classNames[ i ] + "' not found.");
				return false;
			}
		}

		// Create loaded training data if it does not exist yet
		if(null == loadedTrainingData)
		{
			IJ.log("Initializing loaded data...");
			// Create instances
			ArrayList<Attribute> attributes = new ArrayList<Attribute>();
			for (int i=1; i<=featureStack.getSize(); i++)
			{
				String attString = featureStack.getSliceLabel(i);
				attributes.add(new Attribute(attString));
			}

			if(featureStack.useNeighborhood())
				for (int i=0; i<8; i++)
				{
					IJ.log("Adding extra attribute original_neighbor_" + (i+1) + "...");
					attributes.add(new Attribute(new String("original_neighbor_" + (i+1))));
				}

			// Update list of names of loaded classes
			// (we assume the first two default class names)
			loadedClassNames = new ArrayList<String>();
			for(int i = 0; i < numOfClasses ; i ++)
				loadedClassNames.add(getClassLabels()[i]);

			attributes.add(new Attribute("class", loadedClassNames));
			loadedTrainingData = new Instances("segment", attributes, 1);

			loadedTrainingData.setClassIndex(loadedTrainingData.numAttributes()-1);
		}

		// Create lists of coordinates of pixels of all classes
		ArrayList<Point> classCoordinates[] = new ArrayList[ classNames.length ];
		final int width = labelImage.getWidth();
		final int height = labelImage.getHeight();

		for(int y = 0 ; y < height; y++)
			for(int x = 0 ; x < width ; x++)
			{
				// Add coordinates to corresponding class
				int val = (int) labelImage.getf( x, y );
				if( val >= 0 && val < classNames.length )
					classCoordinates[ val ].add( new Point( x, y ) );
			}

		// Select random samples from all classes
		Random rand = new Random();
		for( int i=0; i<numSamples; i++ )
		{
			for( int  j=0; j<classIndex.length; j++ )
			{
				int randomIndex = rand.nextInt( classCoordinates[ j ].size() );

				loadedTrainingData.add(featureStack.createInstance(
						classCoordinates[ j ].get( randomIndex ).x,
						classCoordinates[ j ].get( randomIndex ).y,
						classIndex[ j ] ) );
			}
		}

		for( int i=0; i<classNames.length; i++ )
			IJ.log( "Added " + numSamples + " instances of '"
					+ classNames[i] +"'.");

		IJ.log("Training dataset updated ("+ loadedTrainingData.numInstances() +
				" instances, " + loadedTrainingData.numAttributes() +
				" attributes, " + loadedTrainingData.numClasses() + " classes).");

		return true;
	}

	/**
	 * Add instances to two classes from a label (binary) image in a random
	 * and balanced way (with repetition).
	 * White pixels will be added to the corresponding class 1 and
	 * black pixels will be added to class 2.
	 *
	 * @param labelImage binary image
	 * @param mask binary mask image to prevent some pixel to be selected (null if all pixels are eligible)
	 * @param featureStack corresponding feature stack
	 * @param whiteClassName name of the class which receives the white pixels
	 * @param blackClassName name of the class which receives the black pixels
	 * @param numSamples number of samples to add of each class
	 *
	 * @return false if error
	 */
	public boolean addRandomBalancedBinaryData(
			ImageProcessor labelImage,
			ImageProcessor mask,
			FeatureStack featureStack,
			String whiteClassName,
			String blackClassName,
			int numSamples)
	{
		// Update features if necessary
		if(featureStack.getSize() < 2)
		{
			IJ.log("Creating feature stack...");
			featureStack.updateFeaturesMT();
			filterFeatureStackByList(this.featureNames, featureStack);
			updateFeatures = false;
			IJ.log("Feature stack is now updated.");
		}

		// Detect class indexes
		int whiteClassIndex = 0;
		for(whiteClassIndex = 0 ; whiteClassIndex < this.getClassLabels().length; whiteClassIndex++)
			if(whiteClassName.equalsIgnoreCase(this.getClassLabels()[whiteClassIndex]))
				break;
		if(whiteClassIndex == this.getClassLabels().length)
		{
			IJ.log("Error: class named '" + whiteClassName + "' not found.");
			return false;
		}
		int blackClassIndex = 0;
		for(blackClassIndex = 0 ; blackClassIndex < this.getClassLabels().length; blackClassIndex++)
			if(blackClassName.equalsIgnoreCase(this.getClassLabels()[blackClassIndex]))
				break;
		if(blackClassIndex == this.getClassLabels().length)
		{
			IJ.log("Error: class named '" + blackClassName + "' not found.");
			return false;
		}

		// Create loaded training data if it does not exist yet
		if(null == loadedTrainingData)
		{
			IJ.log("Initializing loaded data...");
			// Create instances
			ArrayList<Attribute> attributes = new ArrayList<Attribute>();
			for (int i=1; i<=featureStack.getSize(); i++)
			{
				String attString = featureStack.getSliceLabel(i);
				attributes.add(new Attribute(attString));
			}

			if(featureStack.useNeighborhood())
				for (int i=0; i<8; i++)
				{
					IJ.log("Adding extra attribute original_neighbor_" + (i+1) + "...");
					attributes.add(new Attribute(new String("original_neighbor_" + (i+1))));
				}

			// Update list of names of loaded classes
			// (we assume the first two default class names)
			loadedClassNames = new ArrayList<String>();
			for(int i = 0; i < numOfClasses ; i ++)
				loadedClassNames.add(getClassLabels()[i]);
			attributes.add(new Attribute("class", loadedClassNames));
			loadedTrainingData = new Instances("segment", attributes, 1);

			loadedTrainingData.setClassIndex(loadedTrainingData.numAttributes()-1);
		}

		// Create lists of coordinates of pixels of both classes
		ArrayList<Point> blackCoordinates = new ArrayList<Point>();
		ArrayList<Point> whiteCoordinates = new ArrayList<Point>();
		final int width = labelImage.getWidth();
		final int height = labelImage.getHeight();

		if( null != mask)
		{
			for(int y = 0 ; y < height; y++)
				for(int x = 0 ; x < width ; x++)
				{
					// White pixels are added to the class 1
					// and black to class 2
					if( mask.getPixelValue(x, y) > 0 )
					{
						if(labelImage.getPixelValue(x, y) > 0)
							whiteCoordinates.add(new Point(x, y));
						else
							blackCoordinates.add(new Point(x, y));
					}
				}
		}
		else
		{
			for(int y = 0 ; y < height; y++)
				for(int x = 0 ; x < width ; x++)
				{
					// White pixels are added to the class 1
					// and black to class 2
					if(labelImage.getPixelValue(x, y) > 0)
						whiteCoordinates.add(new Point(x, y));
					else
						blackCoordinates.add(new Point(x, y));

				}
		}

		// Select random samples from both classes
		Random rand = new Random();
		for(int i=0; i<numSamples; i++)
		{
			int randomBlack = rand.nextInt( blackCoordinates.size() );
			int randomWhite = rand.nextInt( whiteCoordinates.size() );

			loadedTrainingData.add(featureStack.createInstance( blackCoordinates.get(randomBlack).x,
					blackCoordinates.get(randomBlack).y, blackClassIndex));
			loadedTrainingData.add(featureStack.createInstance(whiteCoordinates.get(randomWhite).x,
					whiteCoordinates.get(randomWhite).y, whiteClassIndex));
		}

		IJ.log("Added " + numSamples + " instances of '" + whiteClassName +"'.");
		IJ.log("Added " + numSamples + " instances of '" + blackClassName +"'.");

		IJ.log("Training dataset updated ("+ loadedTrainingData.numInstances() +
				" instances, " + loadedTrainingData.numAttributes() +
				" attributes, " + loadedTrainingData.numClasses() + " classes).");

		return true;
	}


	/**
	 * Add instances to two classes from lists of coordinates in a random
	 * and balanced way.
	 * White pixels will be added to the corresponding class 1 and
	 * black pixels will be added to class 2.
	 *
	 * @param classPoints list of 3D coordinates to be used (x, y, slice)
	 * @param fsa feature stack array
	 * @param whiteClassName name of the class which receives the white pixels
	 * @param blackClassName name of the class which receives the black pixels
	 * @param numSamples number of samples to add of each class
	 *
	 * @return false if error
	 */
	public boolean addRandomBalancedBinaryData(
			List< Point3f >[] classPoints,
			FeatureStackArray fsa,
			String whiteClassName,
			String blackClassName,
			int numSamples)
	{

		// Detect class indexes
		int whiteClassIndex = 0;
		for(whiteClassIndex = 0 ; whiteClassIndex < this.getClassLabels().length; whiteClassIndex++)
			if(whiteClassName.equalsIgnoreCase(this.getClassLabels()[whiteClassIndex]))
				break;
		if(whiteClassIndex == this.getClassLabels().length)
		{
			IJ.log("Error: class named '" + whiteClassName + "' not found.");
			return false;
		}
		int blackClassIndex = 0;
		for(blackClassIndex = 0 ; blackClassIndex < this.getClassLabels().length; blackClassIndex++)
			if(blackClassName.equalsIgnoreCase(this.getClassLabels()[blackClassIndex]))
				break;
		if(blackClassIndex == this.getClassLabels().length)
		{
			IJ.log("Error: class named '" + blackClassName + "' not found.");
			return false;
		}

		// Create loaded training data if it does not exist yet
		if(null == loadedTrainingData)
		{
			IJ.log("Initializing loaded data...");
			// Create instances
			ArrayList<Attribute> attributes = new ArrayList<Attribute>();
			for (int i=1; i<=fsa.getNumOfFeatures(); i++)
			{
				String attString = fsa.getLabel( i );
				attributes.add(new Attribute(attString));
			}

			if(fsa.useNeighborhood())
				for (int i=0; i<8; i++)
				{
					IJ.log("Adding extra attribute original_neighbor_" + (i+1) + "...");
					attributes.add(new Attribute(new String("original_neighbor_" + (i+1))));
				}

			// Update list of names of loaded classes
			// (we assume the first two default class names)
			loadedClassNames = new ArrayList<String>();
			for(int i = 0; i < numOfClasses ; i ++)
				loadedClassNames.add(getClassLabels()[i]);
			attributes.add(new Attribute("class", loadedClassNames));
			loadedTrainingData = new Instances("segment", attributes, 1);

			loadedTrainingData.setClassIndex(loadedTrainingData.numAttributes()-1);
		}

		// Select random samples from both classes
		Random rand = new Random();
		for(int i=0; i<numSamples; i++)
		{
			int randomBlack = rand.nextInt( classPoints[ 0 ].size() );
			int randomWhite = rand.nextInt( classPoints[ 1 ].size() );

			// add random black sample
			loadedTrainingData.add( fsa.get( (int) (classPoints[ 0 ].get(randomBlack).z) )
										.createInstance( 	(int) (classPoints[ 0 ].get(randomBlack).x),
															(int) (classPoints[ 0 ].get(randomBlack).y),
															blackClassIndex) );

			// add random white sample
			loadedTrainingData.add(fsa.get( (int) (classPoints[ 1 ].get(randomWhite).z) ) .createInstance( (int) (classPoints[ 1 ].get(randomWhite).x),
					(int) (classPoints[ 1 ].get(randomWhite).y), whiteClassIndex));
		}

		IJ.log("Added " + numSamples + " instances of '" + whiteClassName +"'.");
		IJ.log("Added " + numSamples + " instances of '" + blackClassName +"'.");

		IJ.log("Training dataset updated ("+ loadedTrainingData.numInstances() +
				" instances, " + loadedTrainingData.numAttributes() +
				" attributes, " + loadedTrainingData.numClasses() + " classes).");

		return true;
	}

	/**
	 * Add instances to two classes from lists of coordinates.
	 *
	 * White pixels will be added to the corresponding class 1 and
	 * black pixels will be added to class 2.
	 *
	 * @param classPoints list of 3D coordinates to be used (x, y, slice)
	 * @param fsa feature stack array
	 * @param whiteClassName name of the class which receives the white pixels
	 * @param blackClassName name of the class which receives the black pixels
	 *
	 * @return false if error
	 */
	public boolean addBinaryData(
			List< Point3f >[] classPoints,
			FeatureStackArray fsa,
			String whiteClassName,
			String blackClassName)
	{

		// Detect class indexes
		int whiteClassIndex = 0;
		for(whiteClassIndex = 0 ; whiteClassIndex < this.getClassLabels().length; whiteClassIndex++)
			if(whiteClassName.equalsIgnoreCase(this.getClassLabels()[whiteClassIndex]))
				break;
		if(whiteClassIndex == this.getClassLabels().length)
		{
			IJ.log("Error: class named '" + whiteClassName + "' not found.");
			return false;
		}
		int blackClassIndex = 0;
		for(blackClassIndex = 0 ; blackClassIndex < this.getClassLabels().length; blackClassIndex++)
			if(blackClassName.equalsIgnoreCase(this.getClassLabels()[blackClassIndex]))
				break;
		if(blackClassIndex == this.getClassLabels().length)
		{
			IJ.log("Error: class named '" + blackClassName + "' not found.");
			return false;
		}

		// Create loaded training data if it does not exist yet
		if(null == loadedTrainingData)
		{
			IJ.log("Initializing loaded data...");
			// Create instances
			ArrayList<Attribute> attributes = new ArrayList<Attribute>();
			for (int i=1; i<=fsa.getNumOfFeatures(); i++)
			{
				String attString = fsa.getLabel( i );
				attributes.add(new Attribute(attString));
			}

			if(fsa.useNeighborhood())
				for (int i=0; i<8; i++)
				{
					IJ.log("Adding extra attribute original_neighbor_" + (i+1) + "...");
					attributes.add(new Attribute(new String("original_neighbor_" + (i+1))));
				}

			// Update list of names of loaded classes
			// (we assume the first two default class names)
			loadedClassNames = new ArrayList<String>();
			for(int i = 0; i < numOfClasses ; i ++)
				loadedClassNames.add(getClassLabels()[i]);
			attributes.add(new Attribute("class", loadedClassNames));
			loadedTrainingData = new Instances("segment", attributes, 1);

			loadedTrainingData.setClassIndex(loadedTrainingData.numAttributes()-1);
		}

		// Add samples to both classes
		for(int i=0; i<classPoints[0].size(); i++)
			// add black sample
			loadedTrainingData.add( fsa.get( (int) (classPoints[ 0 ].get( i ).z) )
													.createInstance( 	(int) (classPoints[ 0 ].get( i ).x),
																		(int) (classPoints[ 0 ].get( i ).y),
																		blackClassIndex) );
		for(int i=0; i<classPoints[1].size(); i++)
			// add white sample
			loadedTrainingData.add(fsa.get( (int) (classPoints[ 1 ].get( i ).z) )
													.createInstance((int) (classPoints[ 1 ].get( i ).x),
																	(int) (classPoints[ 1 ].get( i ).y),
																	whiteClassIndex));

		IJ.log("Added " + classPoints[1].size() + " instances of '" + whiteClassName +"'.");
		IJ.log("Added " + classPoints[0].size() + " instances of '" + blackClassName +"'.");

		IJ.log("Training dataset updated ("+ loadedTrainingData.numInstances() +
				" instances, " + loadedTrainingData.numAttributes() +
				" attributes, " + loadedTrainingData.numClasses() + " classes).");

		return true;
	}

	/**
	 * Add instances to two classes from lists of coordinates in a random
	 * and balanced way.
	 * White pixels will be added to the corresponding class 1 and
	 * black pixels will be added to class 2.
	 *
	 * @param classPoints list of 3D coordinates to be used (x, y, slice)
	 * @param fsa feature stack array
	 * @param weights weight image
	 * @param whiteClassName name of the class which receives the white pixels
	 * @param blackClassName name of the class which receives the black pixels
	 * @param numSamples number of samples to add of each class
	 *
	 * @return false if error
	 */
	public boolean addRandomBalancedBinaryData(
			List< Point3f >[] classPoints,
			FeatureStackArray fsa,
			ImagePlus weights,
			String whiteClassName,
			String blackClassName,
			int numSamples)
	{

		// Detect class indexes
		int whiteClassIndex = 0;
		for(whiteClassIndex = 0 ; whiteClassIndex < this.getClassLabels().length; whiteClassIndex++)
			if(whiteClassName.equalsIgnoreCase(this.getClassLabels()[whiteClassIndex]))
				break;
		if(whiteClassIndex == this.getClassLabels().length)
		{
			IJ.log("Error: class named '" + whiteClassName + "' not found.");
			return false;
		}
		int blackClassIndex = 0;
		for(blackClassIndex = 0 ; blackClassIndex < this.getClassLabels().length; blackClassIndex++)
			if(blackClassName.equalsIgnoreCase(this.getClassLabels()[blackClassIndex]))
				break;
		if(blackClassIndex == this.getClassLabels().length)
		{
			IJ.log("Error: class named '" + blackClassName + "' not found.");
			return false;
		}

		// Create loaded training data if it does not exist yet
		if(null == loadedTrainingData)
		{
			IJ.log("Initializing loaded data...");
			// Create instances
			ArrayList<Attribute> attributes = new ArrayList<Attribute>();
			for (int i=1; i<=fsa.getNumOfFeatures(); i++)
			{
				String attString = fsa.getLabel( i );
				attributes.add(new Attribute(attString));
			}

			if(fsa.useNeighborhood())
				for (int i=0; i<8; i++)
				{
					IJ.log("Adding extra attribute original_neighbor_" + (i+1) + "...");
					attributes.add(new Attribute(new String("original_neighbor_" + (i+1))));
				}

			// Update list of names of loaded classes
			// (we assume the first two default class names)
			loadedClassNames = new ArrayList<String>();
			for(int i = 0; i < numOfClasses ; i ++)
				loadedClassNames.add(getClassLabels()[i]);
			attributes.add(new Attribute("class", loadedClassNames));
			loadedTrainingData = new Instances("segment", attributes, 1);

			loadedTrainingData.setClassIndex(loadedTrainingData.numAttributes()-1);
		}

		final int width = weights.getWidth();

		// Select random samples from both classes
		Random rand = new Random();
		for(int i=0; i<numSamples; i++)
		{
			int randomBlack = rand.nextInt( classPoints[ 0 ].size() );
			int randomWhite = rand.nextInt( classPoints[ 1 ].size() );

			// add random black sample
			final int blackZ = (int) (classPoints[ 0 ].get(randomBlack).z);
			final int blackX = (int) (classPoints[ 0 ].get(randomBlack).x);
			final int blackY = (int) (classPoints[ 0 ].get(randomBlack).y);

			DenseInstance blackInstance = fsa.get( blackZ )
											.createInstance( 	blackX,
																blackY,
																blackClassIndex);

			blackInstance.setWeight( ((float[]) weights.getImageStack().getProcessor(
										blackZ + 1 ).getPixels())[ blackX + blackY * width ] );

			loadedTrainingData.add( blackInstance );

			// add random white sample
			final int whiteZ = (int) (classPoints[ 1 ].get(randomWhite).z);
			final int whiteX = (int) (classPoints[ 1 ].get(randomWhite).x);
			final int whiteY = (int) (classPoints[ 1 ].get(randomWhite).y);

			DenseInstance whiteInstance = fsa.get( whiteZ )
											.createInstance( 	whiteX ,
																whiteY ,
																whiteClassIndex);

			whiteInstance.setWeight( ((float[]) weights.getImageStack().getProcessor(
										whiteZ + 1 ).getPixels())[ whiteX + whiteY * width ] );

			loadedTrainingData.add( whiteInstance );
		}

		IJ.log("Added " + numSamples + " instances of '" + whiteClassName +"'.");
		IJ.log("Added " + numSamples + " instances of '" + blackClassName +"'.");

		IJ.log("Training dataset updated ("+ loadedTrainingData.numInstances() +
				" instances, " + loadedTrainingData.numAttributes() +
				" attributes, " + loadedTrainingData.numClasses() + " classes).");

		return true;
	}


	/**
	 * Add instances to two classes from a label (binary) image in a random
	 * and balanced way (with repetition).
	 * White pixels will be added to the corresponding class 1 and
	 * black pixels will be added to class 2.
	 *
	 * @param labelImage binary image
	 * @param mask binary mask image to prevent some pixel to be selected (null if all pixels are eligible)
	 * @param weights weight image
	 * @param featureStack corresponding feature stack
	 * @param whiteClassName name of the class which receives the white pixels
	 * @param blackClassName name of the class which receives the black pixels
	 * @param numSamples number of samples to add of each class

	 * @return false if error
	 */
	public boolean addRandomBalancedBinaryData(
			ImageProcessor labelImage,
			ImageProcessor mask,
			ImageProcessor weights,
			FeatureStack featureStack,
			String whiteClassName,
			String blackClassName,
			int numSamples)
	{
		// Update features if necessary
		if(featureStack.getSize() < 2)
		{
			IJ.log("Creating feature stack...");
			featureStack.updateFeaturesMT();
			filterFeatureStackByList(this.featureNames, featureStack);
			updateFeatures = false;
			IJ.log("Feature stack is now updated.");
		}

		// Detect class indexes
		int whiteClassIndex = 0;
		for(whiteClassIndex = 0 ; whiteClassIndex < this.getClassLabels().length; whiteClassIndex++)
			if(whiteClassName.equalsIgnoreCase(this.getClassLabels()[whiteClassIndex]))
				break;
		if(whiteClassIndex == this.getClassLabels().length)
		{
			IJ.log("Error: class named '" + whiteClassName + "' not found.");
			return false;
		}
		int blackClassIndex = 0;
		for(blackClassIndex = 0 ; blackClassIndex < this.getClassLabels().length; blackClassIndex++)
			if(blackClassName.equalsIgnoreCase(this.getClassLabels()[blackClassIndex]))
				break;
		if(blackClassIndex == this.getClassLabels().length)
		{
			IJ.log("Error: class named '" + blackClassName + "' not found.");
			return false;
		}

		// Create loaded training data if it does not exist yet
		if(null == loadedTrainingData)
		{
			IJ.log("Initializing loaded data...");
			// Create instances
			ArrayList<Attribute> attributes = new ArrayList<Attribute>();
			for (int i=1; i<=featureStack.getSize(); i++)
			{
				String attString = featureStack.getSliceLabel(i);
				attributes.add(new Attribute(attString));
			}

			if(featureStack.useNeighborhood())
				for (int i=0; i<8; i++)
				{
					IJ.log("Adding extra attribute original_neighbor_" + (i+1) + "...");
					attributes.add(new Attribute(new String("original_neighbor_" + (i+1))));
				}

			// Update list of names of loaded classes
			// (we assume the first two default class names)
			loadedClassNames = new ArrayList<String>();
			for(int i = 0; i < numOfClasses ; i ++)
				loadedClassNames.add(getClassLabels()[i]);
			attributes.add(new Attribute("class", loadedClassNames));
			loadedTrainingData = new Instances("segment", attributes, 1);

			loadedTrainingData.setClassIndex(loadedTrainingData.numAttributes()-1);
		}

		// Create lists of coordinates of pixels of both classes
		ArrayList<Point> blackCoordinates = new ArrayList<Point>();
		ArrayList<Point> whiteCoordinates = new ArrayList<Point>();
		final int width = labelImage.getWidth();
		final int height = labelImage.getHeight();

		if( null != mask )
		{
			for(int y = 0 ; y < height; y++)
				for(int x = 0 ; x < width ; x++)
				{
					// White pixels are added to the class 1
					// and black to class 2
					if(mask.getPixelValue(x, y) > 0)
					{
						if(labelImage.getPixelValue(x, y) > 0)
							whiteCoordinates.add(new Point(x, y));
						else
							blackCoordinates.add(new Point(x, y));
					}
				}
		}
		else
		{
			for(int y = 0 ; y < height; y++)
				for(int x = 0 ; x < width ; x++)
				{
					// White pixels are added to the class 1
					// and black to class 2
					if(labelImage.getPixelValue(x, y) > 0)
						whiteCoordinates.add(new Point(x, y));
					else
						blackCoordinates.add(new Point(x, y));
				}
		}
		// Select random samples from both classes
		Random rand = new Random();
		for(int i=0; i<numSamples; i++)
		{
			int randomBlack = rand.nextInt( blackCoordinates.size() );
			int randomWhite = rand.nextInt( whiteCoordinates.size() );


			DenseInstance blackSample = featureStack.createInstance( blackCoordinates.get(randomBlack).x,
					blackCoordinates.get(randomBlack).y, blackClassIndex);
			blackSample.setWeight( weights.getPixelValue(  	blackCoordinates.get(randomBlack).x,
														 	blackCoordinates.get(randomBlack).y) );
			loadedTrainingData.add(blackSample);

			DenseInstance whiteSample = featureStack.createInstance(whiteCoordinates.get(randomWhite).x,
					whiteCoordinates.get(randomWhite).y, whiteClassIndex);

			whiteSample.setWeight( weights.getPixelValue(  	whiteCoordinates.get(randomWhite).x,
				 											whiteCoordinates.get(randomWhite).y) );
			loadedTrainingData.add(whiteSample);
		}

		IJ.log("Added " + numSamples + " instances of '" + whiteClassName +"'.");
		IJ.log("Added " + numSamples + " instances of '" + blackClassName +"'.");

		IJ.log("Training dataset updated ("+ loadedTrainingData.numInstances() +
				" instances, " + loadedTrainingData.numAttributes() +
				" attributes, " + loadedTrainingData.numClasses() + " classes).");

		return true;
	}

	/**
	 * Add instances to two classes from a label (binary) image in a random
	 * way.
	 * White pixels will be added to the corresponding class 1
	 * (defined by whiteClassName)
	 *
	 * @param labelImage binary image
	 * @param featureStack corresponding feature stack
	 * @param whiteClassName name of the class which receives the white pixels
	 * @param numSamples number of samples to add of each class
	 * @return false if error
	 */
	public boolean addRandomData(
			ImagePlus labelImage,
			FeatureStack featureStack,
			String whiteClassName,
			int numSamples)
	{
		// Update features if necessary
		if(featureStack.getSize() < 2)
		{
			IJ.log("Creating feature stack...");
			featureStack.updateFeaturesMT();
			filterFeatureStackByList(this.featureNames, featureStack);
			updateFeatures = false;
			IJ.log("Feature stack is now updated.");
		}

		// Detect class indexes
		int whiteClassIndex = 0;
		for(whiteClassIndex = 0 ; whiteClassIndex < this.getClassLabels().length; whiteClassIndex++)
			if(whiteClassName.equalsIgnoreCase(this.getClassLabels()[whiteClassIndex]))
				break;
		if(whiteClassIndex == this.getClassLabels().length)
		{
			IJ.log("Error: class named '" + whiteClassName + "' not found.");
			return false;
		}

		// Create loaded training data if it does not exist yet
		if(null == loadedTrainingData)
		{
			IJ.log("Initializing loaded data...");
			// Create instances
			ArrayList<Attribute> attributes = new ArrayList<Attribute>();
			for (int i=1; i<=featureStack.getSize(); i++)
			{
				String attString = featureStack.getSliceLabel(i);
				attributes.add(new Attribute(attString));
			}

			if(featureStack.useNeighborhood())
				for (int i=0; i<8; i++)
				{
					IJ.log("Adding extra attribute original_neighbor_" + (i+1) + "...");
					attributes.add(new Attribute(new String("original_neighbor_" + (i+1))));
				}

			// Update list of names of loaded classes
			// (we assume the first two default class names)
			loadedClassNames = new ArrayList<String>();
			for(int i = 0; i < numOfClasses ; i ++)
				loadedClassNames.add(getClassLabels()[i]);
			attributes.add(new Attribute("class", loadedClassNames));
			loadedTrainingData = new Instances("segment", attributes, 1);

			loadedTrainingData.setClassIndex(loadedTrainingData.numAttributes()-1);
		}

		// Create lists of coordinates of pixels of white class
		ArrayList<Point> whiteCoordinates = new ArrayList<Point>();
		final int width = labelImage.getWidth();
		final int height = labelImage.getHeight();
		final ImageProcessor img = labelImage.getProcessor();

		for(int y = 0 ; y < height; y++)
			for(int x = 0 ; x < width ; x++)
			{
				// White pixels are added to the white class
				if(img.getPixelValue(x, y) > 0)
					whiteCoordinates.add(new Point(x, y));
			}

		// Select random samples from white class
		Random rand = new Random();
		for(int i=0; i<numSamples; i++)
		{
			int randomWhite = rand.nextInt( whiteCoordinates.size() );

			loadedTrainingData.add(featureStack.createInstance(whiteCoordinates.get(randomWhite).x,
					whiteCoordinates.get(randomWhite).y, whiteClassIndex));
		}

		IJ.log("Added " + numSamples + " instances of '" + whiteClassName +"'.");

		IJ.log("Training dataset updated ("+ loadedTrainingData.numInstances() +
				" instances, " + loadedTrainingData.numAttributes() +
				" attributes, " + loadedTrainingData.numClasses() + " classes).");

		return true;
	}

	/**
	 * Get current feature stack
	 *
	 * @param i number of feature stack slice (>=1)
	 * @return feature stack of the corresponding slice
	 */
	public FeatureStack getFeatureStack(int i)
	{
		return this.featureStackArray.get(i-1);
	}

	/**
	 * Get the current feature stack array
	 * @return current feature stack array
	 */
	public FeatureStackArray getFeatureStackArray()
	{
		return this.featureStackArray;
	}

	/**
	 * Get loaded (or accumulated) training instances
	 *
	 * @return loaded/accumulated training instances
	 */
	public Instances getTrainingInstances()
	{
		return this.loadedTrainingData;
	}

	/**
	 * Set current classifier
	 * @param cls new classifier
	 */
	public void setClassifier(AbstractClassifier cls)
	{
		this.classifier = cls;
	}

    /**
     * Set current training header, and attempt to adjust segmentation state to it.
     * @param newHeader the header to set
     * @return true if adjustment was successful
     */
    public boolean setTrainHeader(final Instances newHeader)
    {
        if (adjustSegmentationStateToData(newHeader))
        {
            this.trainHeader = newHeader;
            return true;
        }
        else
        {
            return false;
        }
    }


	/**
	 * Load a new image to segment (no GUI)
	 *
	 * @param newImage new image to segment
	 * @return false if error
	 */
	public boolean loadNewImage( ImagePlus newImage )
	{
		// Accumulate current data in "loadedTrainingData"
		IJ.log("Storing previous image instances...");

		if(featureStackArray.isEmpty() || updateFeatures)
		{
			IJ.log("Creating feature stack...");
			if (!featureStackArray.updateFeaturesMT(featureStackToUpdateTrain))
				return false;
			Arrays.fill(featureStackToUpdateTrain, false);
			filterFeatureStackByList();
			updateFeatures = false;
			IJ.log("Feature stack is now updated.");
		}

		// Create instances
		Instances data = createTrainingInstances();
		if (null != loadedTrainingData && null != data)
		{
			data.setClassIndex(data.numAttributes() - 1);
			IJ.log("Merging data...");
			for (int i=0; i < loadedTrainingData.numInstances(); i++){
				// IJ.log("" + i)
				data.add(loadedTrainingData.instance(i));
			}
			IJ.log("Finished");
		}
		else if (null == data)
			data = loadedTrainingData;

		// Store merged data as loaded data
		loadedTrainingData = data;

		if(null != loadedTrainingData)
		{
			Attribute classAttribute = loadedTrainingData.classAttribute();
			Enumeration<Object> classValues  = classAttribute.enumerateValues();

			// Update list of names of loaded classes
			loadedClassNames = new ArrayList<String>();
			while(classValues.hasMoreElements())
			{
				final String className = ( (String) classValues.nextElement() ).trim();
				loadedClassNames.add(className);
			}
			IJ.log("Number of accumulated examples: " + loadedTrainingData.numInstances());
		}
		else
			IJ.log("Number of accumulated examples: 0");

		// Updating image
		IJ.log("Updating image...");

		// Set new image as training image
		trainingImage = new ImagePlus("Advanced Weka Segmentation", newImage.getImageStack());

		// Initialize feature stack array (no features yet)
		featureStackArray = new FeatureStackArray(trainingImage.getImageStackSize(),
				minimumSigma, maximumSigma, useNeighbors, membraneThickness, membranePatchSize,
				enabledFeatures);

		// Remove traces from the lists and ROI overlays and initialize each feature stack
		IJ.log("Removing previous markings...");
		examples = new Vector[trainingImage.getImageStackSize()];
		for(int i=0; i< trainingImage.getImageStackSize(); i++)
		{
			examples[i] = new Vector<ArrayList<Roi>>(MAX_NUM_CLASSES);

			for(int j=0; j<MAX_NUM_CLASSES; j++)
				examples[i].add(new ArrayList<Roi>());
			// Initialize each feature stack (one per slice)
			featureStackArray.set(new FeatureStack(trainingImage.getImageStack().getProcessor(i+1)), i);
		}


		featureStackToUpdateTrain = new boolean[trainingImage.getImageStackSize()];
		featureStackToUpdateTest = new boolean[trainingImage.getImageStackSize()];
		Arrays.fill(featureStackToUpdateTest, true);
		updateFeatures = true;

		// Remove current classification result image
		classifiedImage = null;

		IJ.log("New image: " + newImage.getTitle() + " ("+trainingImage.getImageStackSize() + " slice(s))");

		IJ.log("Done");

		return true;
	}

	/**
	 * Add center lines of label image as binary data
	 *
	 * @param labelImage binary label image
	 * @param whiteClassName class name for the white pixels
	 * @param blackClassName class name for the black pixels
	 * @return false if error
	 */
	public boolean addCenterLinesBinaryData(
			ImagePlus labelImage,
			int n,
			String whiteClassName,
			String blackClassName)
	{
		// Update features if necessary
		if(featureStackArray.get(n).getSize() < 2)
		{
			IJ.log("Creating feature stack...");
			featureStackArray.get(n).updateFeaturesMT();
			filterFeatureStackByList();
			updateFeatures = false;
			IJ.log("Feature stack is now updated.");
		}

		if(labelImage.getWidth() != this.trainingImage.getWidth()
				|| labelImage.getHeight() != this.trainingImage.getHeight())
		{
			IJ.log("Error: label and training image sizes do not fit.");
			return false;
		}

		// Process white pixels
		final ImagePlus whiteIP = new ImagePlus ("white", labelImage.getProcessor().duplicate());
		IJ.run(whiteIP, "Skeletonize","");
		// Add skeleton to white class
		if(!this.addBinaryData(whiteIP, featureStackArray.get(n), whiteClassName))
		{
			IJ.log("Error while loading white class center-lines data.");
			return false;
		}

		// Process black pixels
		final ImagePlus blackIP = new ImagePlus ("black", labelImage.getProcessor().duplicate());
		IJ.run(blackIP, "Invert","");
		IJ.run(blackIP, "Skeletonize","");
		// Add skeleton to black class
		if(!this.addBinaryData(blackIP, featureStackArray.get(n), blackClassName))
		{
			IJ.log("Error while loading black class center-lines data.");
			return false;
		}
		return true;
	}

	/**
	 * Filter feature stack based on the list of feature names to use
	 */
	public void filterFeatureStackByList()
	{
		if (null == this.featureNames)
			return;

		for(int i=1; i<=this.featureStackArray.getNumOfFeatures(); i++)
		{
			final String featureName = this.featureStackArray.getLabel(i);
			if(!this.featureNames.contains(featureName))
			{
				// Remove feature
				for(int j=0; j<this.featureStackArray.getSize(); j++)
					this.featureStackArray.get(j).removeFeature( featureName );
				// decrease i to avoid skipping any name
				i--;
			}
		}

	}


	/**
	 * Filter feature stack based on the list of feature names to use
	 *
	 * @param featureNames list of feature names to use
	 * @param featureStack feature stack to filter
	 */
	public static void filterFeatureStackByList(
			ArrayList<String> featureNames,
			FeatureStack featureStack)
	{
		if (null == featureNames)
			return;

		if (Thread.currentThread().isInterrupted() )
			return;

		IJ.log("Filtering feature stack by selected attributes...");

		for(int i=1; i<=featureStack.getSize(); i++)
		{
			final String featureName = featureStack.getSliceLabel(i);
			//IJ.log(" " + featureName + "...");
			if(!featureNames.contains(featureName))
			{
				// Remove feature
				featureStack.removeFeature( featureName );
				// decrease i to avoid skipping any name
				i--;
			}
		}
	}

	/**
	 * Add label image as binary data
	 *
	 * @param labelImage binary label image
	 * @param n slice number (0 <= n < number of slices)
	 * @param whiteClassName class name for the white pixels
	 * @param blackClassName class name for the black pixels
	 * @return false if error
	 */
	public boolean addBinaryData(
			ImagePlus labelImage,
			int n,
			String whiteClassName,
			String blackClassName)
	{

		// Update features if necessary
		if(featureStackArray.get(n).getSize() < 2)
		{
			IJ.log("Creating feature stack...");
			featureStackArray.get(n).updateFeaturesMT();
			filterFeatureStackByList();
			updateFeatures = false;
			IJ.log("Feature stack is now updated.");
		}

		if(labelImage.getWidth() != this.trainingImage.getWidth()
				|| labelImage.getHeight() != this.trainingImage.getHeight())
		{
			IJ.log("Error: label and training image sizes do not fit.");
			return false;
		}

		// Process label pixels
		final ImagePlus labelIP = new ImagePlus ("labels", labelImage.getProcessor().duplicate());
		// Make sure it's binary
		labelIP.getProcessor().autoThreshold();

		if(!this.addBinaryData(labelIP, featureStackArray.get(n), whiteClassName, blackClassName))
		{
			IJ.log("Error while loading binary label data.");
			return false;
		}

		return true;
	}

	/**
	 * Add binary training data from input and label images.
	 * Input and label images can be 2D or stacks and their
	 * sizes must match.
	 *
	 * @param inputImage input grayscale image
	 * @param labelImage binary label image
	 * @param whiteClassName class name for the white pixels
	 * @param blackClassName class name for the black pixels
	 * @return false if error
	 */
	public boolean addBinaryData(
			ImagePlus inputImage,
			ImagePlus labelImage,
			String whiteClassName,
			String blackClassName)
	{

		// Check sizes
		if(labelImage.getWidth() != inputImage.getWidth()
				|| labelImage.getHeight() != inputImage.getHeight()
				|| labelImage.getImageStackSize() != inputImage.getImageStackSize())
		{
			IJ.log("Error: label and training image sizes do not fit.");
			return false;
		}

		final ImageStack inputSlices = inputImage.getImageStack();
		final ImageStack labelSlices = labelImage.getImageStack();

		for(int i=1; i <= inputSlices.getSize(); i++)
		{

			// Process label pixels
			final ImagePlus labelIP = new ImagePlus ("labels", labelSlices.getProcessor(i).duplicate());
			// Make sure it's binary
			labelIP.getProcessor().autoThreshold();

			final FeatureStack featureStack = new FeatureStack(new ImagePlus("slice " + i, inputSlices.getProcessor(i)));
			featureStack.setEnabledFeatures(this.featureStackArray.getEnabledFeatures());
			featureStack.setMembranePatchSize(membranePatchSize);
			featureStack.setMembraneSize(this.membraneThickness);
			featureStack.setMaximumSigma(this.maximumSigma);
			featureStack.setMinimumSigma(this.minimumSigma);
			featureStack.updateFeaturesMT();
			filterFeatureStackByList(this.featureNames, featureStack);

			featureStack.setUseNeighbors(this.featureStackArray.useNeighborhood());

			if(!this.addBinaryData(labelIP, featureStack, whiteClassName, blackClassName))
			{
				IJ.log("Error while loading binary label data from slice " + i);
				return false;
			}
		}
		return true;
	}

	/**
	 * Add labeled training data from input and label images.
	 * Input and label images can be 2D or stacks and their
	 * sizes must match.
	 *
	 * @param inputImage input grayscale image
	 * @param labelImage label image with pixel values corresponding to class indexes
	 * @return false if error
	 */
	public boolean addLabeledData(
			ImagePlus inputImage,
			ImagePlus labelImage )
	{

		// Check sizes
		if(labelImage.getWidth() != inputImage.getWidth()
				|| labelImage.getHeight() != inputImage.getHeight()
				|| labelImage.getImageStackSize() != inputImage.getImageStackSize())
		{
			IJ.log("Error: label and training image sizes do not fit.");
			return false;
		}

		final ImageStack inputSlices = inputImage.getImageStack();
		final ImageStack labelSlices = labelImage.getImageStack();

		for(int i=1; i <= inputSlices.getSize(); i++)
		{
			// Process label pixels
			final ImagePlus labelIP = new ImagePlus ("labels", labelSlices.getProcessor(i).duplicate());

			final FeatureStack featureStack = new FeatureStack( new ImagePlus( "slice " + i, inputSlices.getProcessor(i) ) );
			featureStack.setEnabledFeatures( this.featureStackArray.getEnabledFeatures() );
			featureStack.setMembranePatchSize( membranePatchSize );
			featureStack.setMembraneSize( this.membraneThickness );
			featureStack.setMaximumSigma( this.maximumSigma );
			featureStack.setMinimumSigma( this.minimumSigma );
			featureStack.updateFeaturesMT();
			filterFeatureStackByList( this.featureNames, featureStack );

			featureStack.setUseNeighbors( this.featureStackArray.useNeighborhood() );

			if(!this.addLabeledData(labelIP, featureStack))
			{
				IJ.log("Error while loading labeled data from slice " + i);
				return false;
			}
		}
		return true;
	}


	/**
	 * Add binary training data from input and label images in a
	 * random and balanced way (same number of samples per class).
	 * Input and label images can be 2D or stacks and their
	 * sizes must match.
	 *
	 * @param inputImage input grayscale image
	 * @param labelImage binary label image
	 * @param whiteClassName class name for the white pixels
	 * @param blackClassName class name for the black pixels
	 * @param numSamples number of samples to pick for each class
	 * @return false if error
	 */
	public boolean addRandomBalancedBinaryData(
			ImagePlus inputImage,
			ImagePlus labelImage,
			String whiteClassName,
			String blackClassName,
			int numSamples)
	{

		// Check sizes
		if(labelImage.getWidth() != inputImage.getWidth()
				|| labelImage.getHeight() != inputImage.getHeight()
				|| labelImage.getImageStackSize() != inputImage.getImageStackSize())
		{
			IJ.log("Error: label and training image sizes do not fit.");
			return false;
		}

		final ImageStack inputSlices = inputImage.getImageStack();
		final ImageStack labelSlices = labelImage.getImageStack();

		for(int i=1; i <= inputSlices.getSize(); i++)
		{
			// Process label pixels
			final ImagePlus labelIP = new ImagePlus ("labels", labelSlices.getProcessor(i).duplicate());
			// Make sure it's binary
			labelIP.getProcessor().autoThreshold();

			final FeatureStack featureStack = new FeatureStack(new ImagePlus("slice " + i, inputSlices.getProcessor(i)));
			featureStack.setEnabledFeatures(this.featureStackArray.getEnabledFeatures());
			featureStack.setMembranePatchSize(membranePatchSize);
			featureStack.setMembraneSize(this.membraneThickness);
			featureStack.setMaximumSigma(this.maximumSigma);
			featureStack.setMinimumSigma(this.minimumSigma);
			IJ.log("Creating feature stack for slice "+i+"...");
			featureStack.updateFeaturesMT();
			filterFeatureStackByList(this.featureNames, featureStack);
			IJ.log("Feature stack is now updated.");

			featureStack.setUseNeighbors(this.featureStackArray.useNeighborhood());

			if(!addRandomBalancedBinaryData(labelIP.getProcessor(), featureStack, whiteClassName, blackClassName, numSamples))
			{
				IJ.log("Error while loading binary label data from slice " + i);
				return false;
			}
		}
		return true;
	}

	/**
	 * Add training data from input and labeled images in a
	 * random and balanced way (same number of samples per class).
	 * Input and labeled images can be 2D or stacks and their
	 * sizes must match.
	 *
	 * @param inputImage input grayscale image
	 * @param labelImage labeled image (labeled values are positive integer or 0)
	 * @param numSamples number of samples to pick for each class
	 * @return false if error
	 */
	public boolean addRandomBalancedLabeledData(
			ImagePlus inputImage,
			ImagePlus labelImage,
			int numSamples )
	{

		// Check sizes
		if(labelImage.getWidth() != inputImage.getWidth()
				|| labelImage.getHeight() != inputImage.getHeight()
				|| labelImage.getImageStackSize() != inputImage.getImageStackSize())
		{
			IJ.log("Error: label and training image sizes do not fit.");
			return false;
		}

		final ImageStack inputSlices = inputImage.getImageStack();
		final ImageStack labelSlices = labelImage.getImageStack();

		for(int i=1; i <= inputSlices.getSize(); i++)
		{
			// Create feature stack for the slice
			final FeatureStack featureStack = new FeatureStack(new ImagePlus("slice " + i, inputSlices.getProcessor( i ) ) );
			featureStack.setEnabledFeatures(this.featureStackArray.getEnabledFeatures());
			featureStack.setMembranePatchSize(membranePatchSize);
			featureStack.setMembraneSize(this.membraneThickness);
			featureStack.setMaximumSigma(this.maximumSigma);
			featureStack.setMinimumSigma(this.minimumSigma);
			IJ.log("Creating feature stack for slice "+i+"...");
			featureStack.updateFeaturesMT();
			filterFeatureStackByList(this.featureNames, featureStack);
			IJ.log("Feature stack is now updated.");

			featureStack.setUseNeighbors(this.featureStackArray.useNeighborhood());

			// add labeled data based on the labeled image
			if(!addRandomBalancedLabeledData(labelSlices.getProcessor(i), featureStack, numSamples))
			{
				IJ.log("Error while loading label data from slice " + i);
				return false;
			}
		}
		return true;
	}

	/**
	 * Add training data from input and labeled images in a
	 * random and balanced way (same number of samples per class).
	 * Input and labeled images can be 2D or stacks and their
	 * sizes must match. The label values must correspond with the indexes
	 * of the class names provided by the user.
	 *
	 * @param inputImage input grayscale image
	 * @param labelImage labeled image (labeled values are positive integer or 0)
	 * @param classNames array with the corresponding class names
	 * @param numSamples number of samples to pick for each class
	 * @return false if error
	 */
	public boolean addRandomBalancedLabeledData(
			ImagePlus inputImage,
			ImagePlus labelImage,
			String classNames[],
			int numSamples )
	{

		// Check sizes
		if(labelImage.getWidth() != inputImage.getWidth()
				|| labelImage.getHeight() != inputImage.getHeight()
				|| labelImage.getImageStackSize() != inputImage.getImageStackSize())
		{
			IJ.log("Error: label and training image sizes do not fit.");
			return false;
		}

		final ImageStack inputSlices = inputImage.getImageStack();
		final ImageStack labelSlices = labelImage.getImageStack();

		for(int i=1; i <= inputSlices.getSize(); i++)
		{
			// Create feature stack for the slice
			final FeatureStack featureStack =
					new FeatureStack( new ImagePlus( "slice " + i,
							inputSlices.getProcessor( i ) ) );
			featureStack.setEnabledFeatures(
					this.featureStackArray.getEnabledFeatures() );
			featureStack.setMembranePatchSize(membranePatchSize);
			featureStack.setMembraneSize(this.membraneThickness);
			featureStack.setMaximumSigma(this.maximumSigma);
			featureStack.setMinimumSigma(this.minimumSigma);
			IJ.log("Creating feature stack for slice "+i+"...");
			featureStack.updateFeaturesMT();
			filterFeatureStackByList(this.featureNames, featureStack);
			IJ.log("Feature stack is now updated.");

			featureStack.setUseNeighbors(this.featureStackArray.useNeighborhood());

			// add labeled data based on the labeled image
			if( !addRandomBalancedLabeledData(
					labelSlices.getProcessor(i), featureStack, classNames,
					numSamples ))
			{
				IJ.log( "Error while loading label data from slice " + i );
				return false;
			}
		}
		return true;
	}

	/**
	 * Add binary training data from input and label images in a
	 * random and balanced way (same number of samples per class).
	 * Input and label images can be 2D or stacks and their
	 * sizes must match.
	 *
	 * @param inputImage input grayscale image
	 * @param labelImage binary label image
	 * @param whiteClassName class name for the white pixels
	 * @param blackClassName class name for the black pixels
	 * @param numSamples number of samples to pick for each class
	 * @param mask mask to prevent some pixel to be selected (null if all pixels are eligible)
	 * @return false if error
	 */
	public boolean addRandomBalancedBinaryData(
			ImagePlus inputImage,
			ImagePlus labelImage,
			String whiteClassName,
			String blackClassName,
			int numSamples,
			ImagePlus mask)
	{

		// Check sizes
		if(labelImage.getWidth() != inputImage.getWidth()
				|| labelImage.getHeight() != inputImage.getHeight()
				|| labelImage.getImageStackSize() != inputImage.getImageStackSize())
		{
			IJ.log("Error: label and training image sizes do not fit.");
			return false;
		}

		final ImageStack inputSlices = inputImage.getImageStack();
		final ImageStack labelSlices = labelImage.getImageStack();

		for(int i=1; i <= inputSlices.getSize(); i++)
		{

			// Process label pixels
			final ImagePlus labelIP = new ImagePlus ("labels", labelSlices.getProcessor(i).duplicate());
			// Make sure it's binary
			labelIP.getProcessor().autoThreshold();

			final FeatureStack featureStack = new FeatureStack(new ImagePlus("slice " + i, inputSlices.getProcessor(i)));
			featureStack.setEnabledFeatures(this.featureStackArray.getEnabledFeatures());
			featureStack.setMembranePatchSize(membranePatchSize);
			featureStack.setMembraneSize(this.membraneThickness);
			featureStack.setMaximumSigma(this.maximumSigma);
			featureStack.setMinimumSigma(this.minimumSigma);
			IJ.log("Creating feature stack for slice "+i+"...");
			featureStack.updateFeaturesMT();
			filterFeatureStackByList(this.featureNames, featureStack);
			IJ.log("Feature stack is now updated.");

			featureStack.setUseNeighbors(this.featureStackArray.useNeighborhood());

			if(!addRandomBalancedBinaryData(labelIP.getProcessor(),
					null == mask ? null : mask.getImageStack().getProcessor(i),
					featureStack, whiteClassName, blackClassName, numSamples))
			{
				IJ.log("Error while loading binary label data from slice " + i);
				return false;
			}
		}
		return true;
	}

	/**
	 * Add binary training data from input and label images in a
	 * random and balanced way (same number of samples per class).
	 * Input and label images can be 2D or stacks and their
	 * sizes must match.
	 *
	 * @param inputImage input grayscale image
	 * @param labelImage binary label image
	 * @param whiteClassName class name for the white pixels
	 * @param blackClassName class name for the black pixels
	 * @param numSamples number of samples to pick for each class
	 * @param mask mask to prevent some pixel to be selected (null if all pixels are eligible)
	 * @param weights image containing the weight of each sample
	 * @return false if error
	 */
	public boolean addRandomBalancedBinaryData(
			ImagePlus inputImage,
			ImagePlus labelImage,
			String whiteClassName,
			String blackClassName,
			int numSamples,
			ImagePlus mask,
			ImagePlus weights)
	{

		// Check sizes
		if(labelImage.getWidth() != inputImage.getWidth()
				|| labelImage.getHeight() != inputImage.getHeight()
				|| labelImage.getImageStackSize() != inputImage.getImageStackSize())
		{
			IJ.log("Error: label and training image sizes do not fit.");
			return false;
		}

		final ImageStack inputSlices = inputImage.getImageStack();
		final ImageStack labelSlices = labelImage.getImageStack();

		for(int i=1; i <= inputSlices.getSize(); i++)
		{

			// Process label pixels
			final ImagePlus labelIP = new ImagePlus ("labels", labelSlices.getProcessor(i).duplicate());
			// Make sure it's binary
			labelIP.getProcessor().autoThreshold();

			final FeatureStack featureStack = new FeatureStack(new ImagePlus("slice " + i, inputSlices.getProcessor(i)));
			featureStack.setEnabledFeatures(this.featureStackArray.getEnabledFeatures());
			featureStack.setMembranePatchSize(membranePatchSize);
			featureStack.setMembraneSize(this.membraneThickness);
			featureStack.setMaximumSigma(this.maximumSigma);
			featureStack.setMinimumSigma(this.minimumSigma);
			IJ.log("Creating feature stack for slice "+i+"...");
			featureStack.updateFeaturesMT();
			filterFeatureStackByList(this.featureNames, featureStack);
			IJ.log("Feature stack is now updated.");

			featureStack.setUseNeighbors(this.featureStackArray.useNeighborhood());

			if(!addRandomBalancedBinaryData(labelIP.getProcessor(),
					null == mask ? null : mask.getImageStack().getProcessor(i),
					weights.getImageStack().getProcessor(i),
					featureStack, whiteClassName, blackClassName, numSamples))
			{
				IJ.log("Error while loading binary label data from slice " + i);
				return false;
			}
		}
		return true;
	}

	/**
	 * Add training data from input and label images in a
	 * random way.
	 * Input and label images can be 2D or stacks and their
	 * sizes must match.
	 *
	 * @param inputImage input grayscale image
	 * @param labelImage binary label image (labels in white)
	 * @param whiteClassName class name for the white pixels
	 * @param numSamples number of samples to pick for each class
	 * @return false if error
	 */
	public boolean addRandomData(
			ImagePlus inputImage,
			ImagePlus labelImage,
			String whiteClassName,
			int numSamples)
	{

		// Check sizes
		if(labelImage.getWidth() != inputImage.getWidth()
				|| labelImage.getHeight() != inputImage.getHeight()
				|| labelImage.getImageStackSize() != inputImage.getImageStackSize())
		{
			IJ.log("Error: label and training image sizes do not fit.");
			return false;
		}

		final ImageStack inputSlices = inputImage.getImageStack();
		final ImageStack labelSlices = labelImage.getImageStack();

		for(int i=1; i <= inputSlices.getSize(); i++)
		{

			// Process label pixels
			final ImagePlus labelIP = new ImagePlus ("labels", labelSlices.getProcessor(i).duplicate());
			// Make sure it's binary
			labelIP.getProcessor().autoThreshold();

			final FeatureStack featureStack = new FeatureStack(new ImagePlus("slice " + i, inputSlices.getProcessor(i)));
			featureStack.setEnabledFeatures(this.featureStackArray.getEnabledFeatures());
			featureStack.setMembranePatchSize(membranePatchSize);
			featureStack.setMembraneSize(this.membraneThickness);
			featureStack.setMaximumSigma(this.maximumSigma);
			featureStack.setMinimumSigma(this.minimumSigma);
			IJ.log("Creating feature stack for slice "+i+"...");
			featureStack.updateFeaturesMT();
			filterFeatureStackByList(this.featureNames, featureStack);
			IJ.log("Feature stack is now updated.");

			featureStack.setUseNeighbors(this.featureStackArray.useNeighborhood());

			if(!addRandomData(labelIP, featureStack, whiteClassName, numSamples))
			{
				IJ.log("Error while loading binary label data from slice " + i);
				return false;
			}
		}
		return true;
	}


	/**
	 * Add binary training data from input and label images in a
	 * random and balanced way (same number of samples per class).
	 * The features will be created out of a list of filters.
	 * Input and label images can be 2D or stacks and their
	 * sizes must match.
	 *
	 * @param inputImage input grayscale image
	 * @param labelImage binary label image
	 * @param filters stack of filters to create features
	 * @param whiteClassName class name for the white pixels
	 * @param blackClassName class name for the black pixels
	 * @param numSamples number of samples to pick for each class
	 * @return false if error
	 */
	public boolean addRandomBalancedBinaryData(
			ImagePlus inputImage,
			ImagePlus labelImage,
			ImagePlus filters,
			String whiteClassName,
			String blackClassName,
			int numSamples)
	{

		// Check sizes
		if(labelImage.getWidth() != inputImage.getWidth()
				|| labelImage.getHeight() != inputImage.getHeight()
				|| labelImage.getImageStackSize() != inputImage.getImageStackSize())
		{
			IJ.log("Error: label and training image sizes do not fit.");
			return false;
		}

		final ImageStack inputSlices = inputImage.getImageStack();
		final ImageStack labelSlices = labelImage.getImageStack();

		for(int i=1; i <= inputSlices.getSize(); i++)
		{

			// Process label pixels
			final ImagePlus labelIP = new ImagePlus ("labels", labelSlices.getProcessor(i).duplicate());
			// Make sure it's binary
			labelIP.getProcessor().autoThreshold();

			final FeatureStack featureStack = new FeatureStack(new ImagePlus("slice " + i, inputSlices.getProcessor(i)));
			featureStack.addFeaturesMT( filters );


			if(!addRandomBalancedBinaryData(labelIP.getProcessor(), featureStack, whiteClassName, blackClassName, numSamples))
			{
				IJ.log("Error while loading binary label data from slice " + i);
				return false;
			}
		}
		return true;
	}


	/**
	 * Add binary training data from input and label images.
	 * The features will be created out of a list of filters.
	 * Input and label images can be 2D or stacks and their
	 * sizes must match.
	 *
	 * @param inputImage input grayscale image
	 * @param labelImage binary label image
	 * @param filters stack of filters to create features
	 * @param whiteClassName class name for the white pixels
	 * @param blackClassName class name for the black pixels
	 * @return false if error
	 */
	public boolean addBinaryData(
			ImagePlus inputImage,
			ImagePlus labelImage,
			ImagePlus filters,
			String whiteClassName,
			String blackClassName)
	{

		// Check sizes
		if(labelImage.getWidth() != inputImage.getWidth()
				|| labelImage.getHeight() != inputImage.getHeight()
				|| labelImage.getImageStackSize() != inputImage.getImageStackSize())
		{
			IJ.log("Error: label and training image sizes do not fit.");
			return false;
		}

		final ImageStack inputSlices = inputImage.getImageStack();
		final ImageStack labelSlices = labelImage.getImageStack();

		for(int i=1; i <= inputSlices.getSize(); i++)
		{

			// Process label pixels
			final ImagePlus labelIP = new ImagePlus ("labels", labelSlices.getProcessor(i).duplicate());
			// Make sure it's binary
			labelIP.getProcessor().autoThreshold();

			final FeatureStack featureStack = new FeatureStack(new ImagePlus("slice " + i, inputSlices.getProcessor(i)));
			featureStack.addFeaturesMT( filters );


			if(!this.addBinaryData(labelIP, featureStack, whiteClassName, blackClassName))
			{
				IJ.log("Error while loading binary label data from slice " + i);
				return false;
			}
		}
		return true;
	}


	/**
	 * Add eroded version of label image as binary data
	 *
	 * @param labelImage binary label image
	 * @param whiteClassName class name for the white pixels
	 * @param blackClassName class name for the black pixels
	 * @return false if error
	 */
	public boolean addErodedBinaryData(
			ImagePlus labelImage,
			int n,
			String whiteClassName,
			String blackClassName)
	{
		// Update features if necessary
		if(featureStackArray.get(n).getSize() < 2)
		{
			IJ.log("Creating feature stack...");
			featureStackArray.get(n).updateFeaturesMT();
			filterFeatureStackByList();
			updateFeatures = false;
			IJ.log("Feature stack is now updated.");
		}

		if(labelImage.getWidth() != this.trainingImage.getWidth()
				|| labelImage.getHeight() != this.trainingImage.getHeight())
		{
			IJ.log("Error: label and training image sizes do not fit.");
			return false;
		}

		// Process white pixels
		final ImagePlus whiteIP = new ImagePlus ("white", labelImage.getProcessor().duplicate());
		IJ.run(whiteIP, "Erode","");
		// Add skeleton to white class
		if(!this.addBinaryData(whiteIP, featureStackArray.get(n), whiteClassName))
		{
			IJ.log("Error while loading white class center-lines data.");
			return false;
		}

		// Process black pixels
		final ImagePlus blackIP = new ImagePlus ("black", labelImage.getProcessor().duplicate());
		IJ.run(blackIP, "Invert","");
		IJ.run(blackIP, "Erode","");
		// Add skeleton to white class
		if(!this.addBinaryData(blackIP, featureStackArray.get(n), blackClassName))
		{
			IJ.log("Error while loading black class center-lines data.");
			return false;
		}
		return true;
	}

	/**
	 * Set pre-loaded training data (not from the user traces)
	 * @param data new data
	 */
	public void setLoadedTrainingData(Instances data)
	{
		this.loadedTrainingData = data;
	}

	/**
	 * Force segmentator to use all available features
	 */
	public void useAllFeatures()
	{
		boolean[] enableFeatures = this.featureStackArray.getEnabledFeatures();
		for (int i = 0; i < enableFeatures.length; i++)
			enableFeatures[i] = true;
		this.featureStackArray.setEnabledFeatures(enableFeatures);
	}

	/**
	 * Set the project folder
	 * @param projectFolder complete path name for project folder
	 */
	public void setProjectFolder(final String projectFolder)
	{
		this.projectFolder = projectFolder;
	}


	/**
	 * Homogenize number of instances per class
	 *
	 * @param data input set of instances
	 * @return resampled set of instances
	 */
	public static Instances homogenizeTrainingData(Instances data)
	{
		final Resample filter = new Resample();
		Instances filteredIns = null;
		filter.setBiasToUniformClass(1.0);
		try {
			filter.setInputFormat(data);
			filter.setNoReplacement(false);
			filter.setSampleSizePercent(100);
			filteredIns = Filter.useFilter(data, filter);
		} catch (Exception e) {
			IJ.log("Error when resampling input data!");
			e.printStackTrace();
		}
		return filteredIns;

	}

	/**
	 * Homogenize number of instances per class (in the loaded training data)
	 */
	public void homogenizeTrainingData()
	{
		final Resample filter = new Resample();
		Instances filteredIns = null;
		filter.setBiasToUniformClass(1.0);
		try {
			filter.setInputFormat(this.loadedTrainingData);
			filter.setNoReplacement(false);
			filter.setSampleSizePercent(100);
			filteredIns = Filter.useFilter(this.loadedTrainingData, filter);
		} catch (Exception e) {
			IJ.log("Error when resampling input data!");
			e.printStackTrace();
		}
		this.loadedTrainingData = filteredIns;
	}

	/**
	 * Select attributes of current data by BestFirst search.
	 * The data is reduced to the selected attributes (features).
	 *
	 * @return false if the current dataset is empty
	 */
	public boolean selectAttributes()
	{
		if(null == loadedTrainingData)
		{
			IJ.error("There is no data so select attributes from.");
			return false;
		}
		// Select attributes by BestFirst
		loadedTrainingData = selectAttributes(loadedTrainingData);
		// Update list of features to use
		this.featureNames = new ArrayList<String>();
		IJ.log("Selected attributes:");
		for(int i = 0; i < loadedTrainingData.numAttributes(); i++)
		{
			this.featureNames.add(loadedTrainingData.attribute(i).name());
			IJ.log((i+1) + ": " + this.featureNames.get(i));
		}

		return true;
	}

	/**
	 * Select attributes using BestFirst search to reduce
	 * the number of parameters per instance of a dataset
	 *
	 * @param data input set of instances
	 * @return resampled set of instances
	 */
	public static Instances selectAttributes(Instances data)
	{
		final AttributeSelection filter = new AttributeSelection();
		Instances filteredIns = null;
		// Evaluator
		final CfsSubsetEval evaluator = new CfsSubsetEval();
		evaluator.setMissingSeparate(true);
		// Assign evaluator to filter
		filter.setEvaluator(evaluator);
		// Search strategy: best first (default values)
		final BestFirst search = new BestFirst();
		filter.setSearch(search);
		// Apply filter
		try {
			filter.setInputFormat(data);

			filteredIns = Filter.useFilter(data, filter);
		} catch (Exception e) {
			IJ.log("Error when resampling input data with selected attributes!");
			e.printStackTrace();
		}
		return filteredIns;

	}

	/**
	 * Get training error (from loaded data).
	 *
	 * @param verbose option to display evaluation information in the log window
	 * @return classifier error on the training data set.
	 */
	public double getTrainingError(boolean verbose)
	{
		if(null == this.trainHeader)
			return -1;

		double error = -1;
		try {
			final Evaluation evaluation = new Evaluation(this.loadedTrainingData);
			evaluation.evaluateModel(classifier, this.loadedTrainingData);
			if(verbose)
				IJ.log(evaluation.toSummaryString("\n=== Training set evaluation ===\n", false));
			error = evaluation.errorRate();
		} catch (Exception e) {

			e.printStackTrace();
		}

		return error;
	}

	/**
	 * Get test error of current classifier on a specific image and its binary labels
	 *
	 * @param image input image
	 * @param labels binary labels
	 * @param whiteClassIndex index of the white class
	 * @param blackClassIndex index of the black class
	 * @param verbose option to display evaluation information in the log window
	 * @return pixel classification error
	 */
	public double getTestError(
			ImagePlus image,
			ImagePlus labels,
			int whiteClassIndex,
			int blackClassIndex,
			boolean verbose)
	{
		IJ.showStatus("Creating features for test image...");
		if(verbose)
			IJ.log("Creating features for test image " + image.getTitle() +  "...");


		// Set proper class names (skip empty list ones)
		ArrayList<String> classNames = new ArrayList<String>();
		if( null == loadedClassNames )
		{
			for(int i = 0; i < numOfClasses; i++)
				if(!examples[0].get(i).isEmpty())
					classNames.add(getClassLabels()[i]);
		}
		else
			classNames = loadedClassNames;


		// Apply labels
		final int height = image.getHeight();
		final int width = image.getWidth();
		final int depth = image.getStackSize();

		Instances testData = null;

		for(int z=1; z <= depth; z++)
		{
			final ImagePlus testSlice = new ImagePlus(image.getImageStack().getSliceLabel(z), image.getImageStack().getProcessor(z));
			// Create feature stack for test image
			IJ.showStatus("Creating features for test image (slice "+z+")...");
			if(verbose)
				IJ.log("Creating features for test image (slice "+z+")...");
			final FeatureStack testImageFeatures = new FeatureStack(testSlice);
			// Use the same features as the current classifier
			testImageFeatures.setEnabledFeatures(featureStackArray.getEnabledFeatures());
			testImageFeatures.setMaximumSigma(maximumSigma);
			testImageFeatures.setMinimumSigma(minimumSigma);
			testImageFeatures.setMembranePatchSize(membranePatchSize);
			testImageFeatures.setMembraneSize(membraneThickness);
			testImageFeatures.updateFeaturesMT();
			testImageFeatures.setUseNeighbors(featureStackArray.useNeighborhood());
			filterFeatureStackByList(this.featureNames, testImageFeatures);

			final Instances data = testImageFeatures.createInstances(classNames);
			data.setClassIndex(data.numAttributes()-1);
			if(verbose)
				IJ.log("Assigning classes based on the labels...");

			final ImageProcessor slice = labels.getImageStack().getProcessor(z);
			for(int n=0, y=0; y<height; y++)
				for(int x=0; x<width; x++, n++)
				{
					final double newValue = slice.getPixel(x, y) > 0 ? whiteClassIndex : blackClassIndex;
					data.get(n).setClassValue(newValue);
				}

			if(null == testData)
				testData = data;
			else
			{
				for(int i=0; i<data.numInstances(); i++)
					testData.add( data.get(i) );
			}
		}
		if(verbose)
			IJ.log("Evaluating test data...");

		double error = -1;
		try {
			final Evaluation evaluation = new Evaluation(testData);
			evaluation.evaluateModel(classifier, testData);
			if(verbose)
			{
				IJ.log(evaluation.toSummaryString("\n=== Test data evaluation ===\n", false));
				IJ.log(evaluation.toClassDetailsString() + "\n");
				IJ.log(evaluation.toMatrixString());
			}
			error = evaluation.errorRate();
		} catch (Exception e) {

			e.printStackTrace();
		}

		return error;
	}

	/**
	 * Get the confusion matrix for an input image and its expected labels
	 *
	 * @param image input image
	 * @param expectedLabels binary labels
	 * @param whiteClassIndex index of the white class
	 * @param blackClassIndex index of the black class
	 * @return confusion matrix
	 */
	public int[][] getTestConfusionMatrix(
			ImagePlus image,
			ImagePlus expectedLabels,
			int whiteClassIndex,
			int blackClassIndex)
	{

		// Set proper class names (skip empty list ones)
		ArrayList<String> classNames = new ArrayList<String>();
		if( null == loadedClassNames )
		{
			for(int i = 0; i < numOfClasses; i++)
				if(!examples[0].get(i).isEmpty())
					classNames.add(getClassLabels()[i]);
		}
		else
			classNames = loadedClassNames;


		// Apply current classifier
		ImagePlus resultLabels = applyClassifier(image, 0, false);

		//resultLabels.show();

		return getConfusionMatrix(resultLabels, expectedLabels, whiteClassIndex, blackClassIndex);
	}

	/**
	 * Get confusion matrix (binary images)
	 * @param proposedLabels proposed binary labels
	 * @param expectedLabels original binary labels
	 * @param whiteClassIndex index of white class
	 * @param blackClassIndex index of black class
	 * @return confusion matrix
	 */
	public int[][] getConfusionMatrix(
			ImagePlus proposedLabels,
			ImagePlus expectedLabels,
			int whiteClassIndex,
			int blackClassIndex)
	{
		int[][] confusionMatrix = new int[2][2];

		// Compare labels
		final int height = proposedLabels.getHeight();
		final int width = proposedLabels.getWidth();
		final int depth = proposedLabels.getStackSize();


		for(int z=1; z <= depth; z++)
			for(int y=0; y<height; y++)
				for(int x=0; x<width; x++)
				{
					if( expectedLabels.getImageStack().getProcessor(z).get(x, y) > 0)
					{
						if( proposedLabels.getImageStack().getProcessor(z).get(x, y) > 0 )
							confusionMatrix[whiteClassIndex][whiteClassIndex] ++;
						else
							confusionMatrix[whiteClassIndex][blackClassIndex] ++;
					}
					else
					{
						if( proposedLabels.getImageStack().getProcessor(z).get(x, y) > 0 )
							confusionMatrix[blackClassIndex][whiteClassIndex] ++;
						else
							confusionMatrix[blackClassIndex][blackClassIndex] ++;
					}
				}

		return confusionMatrix;
	}

	/**
	 * Get confusion matrix (2 classes)
	 * @param proposal probability image
	 * @param expectedLabels original labels
	 * @param threshold binary threshold to be applied to proposal
	 * @return confusion matrix
	 */
	public static int[][] getConfusionMatrix(
			ImagePlus proposal,
			ImagePlus expectedLabels,
			double threshold)
	{
		int[][] confusionMatrix = new int[2][2];

		final int depth = proposal.getStackSize();

		ExecutorService exe = Executors.newFixedThreadPool( Prefs.getThreads() );
		ArrayList< Future <int[][]>  > fu = new ArrayList<Future <int[][]>>();

		// Compare labels
		for(int z=1; z <= depth; z++)
		{
			fu.add( exe.submit( confusionMatrixBinarySlice(proposal.getImageStack().getProcessor( z ), expectedLabels.getImageStack().getProcessor( z ), threshold)) );
		}

		for(int z=0; z < depth; z++)
		{
			try {
				int[][] temp = fu.get( z ).get();
				for(int i=0 ; i<2; i++)
					for(int j=0 ; j<2; j++)
						confusionMatrix[i][j] += temp[i][j];

			} catch (Exception e) {
				e.printStackTrace();
				return null;
			}
			finally{
				exe.shutdown();
			}
		}


		return confusionMatrix;
	}


	/**
	 * Calculate the confusion matrix of a slice (2 classes)
	 * @param proposal probability image (single 2D slice)
	 * @param expectedLabels original binary labels
	 * @param threshold threshold to apply to proposal
	 * @return confusion matrix (first row: black, second raw: white)
	 */
	public static Callable<int[][]> confusionMatrixBinarySlice(
			final ImageProcessor proposal,
			final ImageProcessor expectedLabels,
			final double threshold)
	{
		if (Thread.currentThread().isInterrupted())
			return null;

		return new Callable<int[][]>(){
			@Override
			public int[][] call()
			{
				int[][] confusionMatrix = new int[2][2];
				for(int y=0; y<proposal.getHeight(); y++)
					for(int x=0; x<proposal.getWidth(); x++)
					{
						double pix = proposal.getPixelValue(x, y) > threshold ? 1.0 : 0.0;

						if( expectedLabels.get(x, y) > 0)
						{
							if( pix > 0 )
								confusionMatrix[1][1] ++;
							else
								confusionMatrix[1][0] ++;
						}
						else
						{
							if( pix > 0 )
								confusionMatrix[0][1] ++;
							else
								confusionMatrix[0][0] ++;
						}
					}
				return confusionMatrix;
			}
		};
	}


	/**
	 * Get the confusion matrix for an input image and its expected labels
	 *
	 * @param image input image
	 * @param filters stack of filters to apply to the original image in order to create the features
	 * @param expectedLabels binary labels
	 * @param whiteClassIndex index of the white class
	 * @param blackClassIndex index of the black class
	 * @return confusion matrix
	 */
	public int[][] getTestConfusionMatrix(
			ImagePlus image,
			ImagePlus filters,
			ImagePlus expectedLabels,
			int whiteClassIndex,
			int blackClassIndex)
	{

		// Set proper class names (skip empty list ones)
		ArrayList<String> classNames = new ArrayList<String>();
		if( null == loadedClassNames )
		{
			for(int i = 0; i < numOfClasses; i++)
				if(!examples[0].get(i).isEmpty())
					classNames.add(getClassLabels()[i]);
		}
		else
			classNames = loadedClassNames;


		// Apply current classifier
		ImagePlus resultLabels = applyClassifier(image, filters, 0, false);

		//resultLabels.show();

		return getConfusionMatrix(resultLabels, expectedLabels, whiteClassIndex, blackClassIndex);
	}


	/**
	 * Get test error of current classifier on a specific image and its binary labels
	 *
	 * @param image input image
	 * @param labels binary labels
	 * @param filters list of filters to create features
	 * @param whiteClassIndex index of the white class
	 * @param blackClassIndex index of the black class
	 * @param verbose option to display evaluation information in the log window
	 * @return pixel classification error
	 */
	public double getTestError(
			ImagePlus image,
			ImagePlus labels,
			ImagePlus filters,
			int whiteClassIndex,
			int blackClassIndex,
			boolean verbose)
	{
		IJ.showStatus("Creating features for test image...");
		if(verbose)
			IJ.log("Creating features for test image " + image.getTitle() +  "...");


		// Set proper class names (skip empty list ones)
		ArrayList<String> classNames = new ArrayList<String>();
		if( null == loadedClassNames )
		{
			for(int i = 0; i < numOfClasses; i++)
				if(!examples[0].get(i).isEmpty())
					classNames.add(getClassLabels()[i]);
		}
		else
			classNames = loadedClassNames;


		// Apply labels
		final int height = image.getHeight();
		final int width = image.getWidth();
		final int depth = image.getStackSize();

		Instances testData = null;

		for(int z=1; z <= depth; z++)
		{
			final ImagePlus testSlice = new ImagePlus(image.getImageStack().getSliceLabel(z), image.getImageStack().getProcessor(z));
			// Create feature stack for test image
			IJ.showStatus("Creating features for test image...");
			if(verbose)
				IJ.log("Creating features for test image " + z +  "...");
			final FeatureStack testImageFeatures = new FeatureStack(testSlice);
			// Create features by applying the filters
			testImageFeatures.addFeaturesMT(filters);

			final Instances data = testImageFeatures.createInstances(classNames);
			data.setClassIndex(data.numAttributes()-1);
			if(verbose)
				IJ.log("Assigning classes based on the labels...");

			final ImageProcessor slice = labels.getImageStack().getProcessor(z);
			for(int n=0, y=0; y<height; y++)
				for(int x=0; x<width; x++, n++)
				{
					final double newValue = slice.getPixel(x, y) > 0 ? whiteClassIndex : blackClassIndex;
					data.get(n).setClassValue(newValue);
				}

			if(null == testData)
				testData = data;
			else
			{
				for(int i=0; i<data.numInstances(); i++)
					testData.add( data.get(i) );
			}
		}
		if(verbose)
			IJ.log("Evaluating test data...");

		double error = -1;
		try {
			final Evaluation evaluation = new Evaluation(testData);
			evaluation.evaluateModel(classifier, testData);
			if(verbose)
			{
				IJ.log(evaluation.toSummaryString("\n=== Test data evaluation ===\n", false));
				IJ.log(evaluation.toClassDetailsString() + "\n");
				IJ.log(evaluation.toMatrixString());
			}
			error = evaluation.errorRate();
		} catch (Exception e) {

			e.printStackTrace();
		}

		return error;
	}


	/**
	 * Update the class attribute of "loadedTrainingData" from
	 * the input binary labels. The number of instances of "loadedTrainingData"
	 * must match the size of the input labels image (or stack)
	 *
	 * @param labels input binary labels (single image or stack)
	 * @param className1 name of the white (different from 0) class
	 * @param className2 name of the black (0) class
	 */
	public void udpateDataClassification(
			ImagePlus labels,
			String className1,
			String className2)
	{

		// Detect class indexes
		int classIndex1 = 0;
		for(classIndex1 = 0 ; classIndex1 < this.getClassLabels().length; classIndex1++)
			if(className1.equalsIgnoreCase(this.getClassLabels()[classIndex1]))
				break;
		if(classIndex1 == this.getClassLabels().length)
		{
			IJ.log("Error: class named '" + className1 + "' not found.");
			return;
		}
		int classIndex2 = 0;
		for(classIndex2 = 0 ; classIndex2 < this.getClassLabels().length; classIndex2++)
			if(className2.equalsIgnoreCase(this.getClassLabels()[classIndex2]))
				break;
		if(classIndex2 == this.getClassLabels().length)
		{
			IJ.log("Error: class named '" + className2 + "' not found.");
			return;
		}

		updateDataClassification(this.loadedTrainingData, labels, classIndex1, classIndex2);
	}

	/**
	 * Update the class attribute of "data" from
	 * the input binary labels. The number of instances of "data"
	 * must match the size of the input labels image (or stack)
	 *
	 * @param data input instances
	 * @param labels binary labels
	 * @param classIndex1 index of the white (different from 0) class
	 * @param classIndex2 index of the black (0) class
	 */
	public static void updateDataClassification(
			Instances data,
			ImagePlus labels,
			int classIndex1,
			int classIndex2)
	{
		// Check sizes
		final int size = labels.getWidth() * labels.getHeight() * labels.getStackSize();
		if (size != data.numInstances())
		{
			IJ.log("Error: labels size does not match loaded training data set size.");
			return;
		}

		final int width = labels.getWidth();
		final int height = labels.getHeight();
		final int depth = labels.getStackSize();
		// Update class with new labels
		for(int n=0, z=1; z <= depth; z++)
		{
			final ImageProcessor slice = labels.getImageStack().getProcessor(z);
			for(int y=0; y<height; y++)
				for(int x=0; x<width; x++, n++)
					data.get(n).setClassValue(slice.getPixel(x, y) > 0 ? classIndex1 : classIndex2);

		}
	}

	/**
	 * Update the class attribute of "data" from
	 * the input binary labels. The number of instances of "data"
	 * must match the size of the input labels image (or stack)
	 *
	 * @param data input instances
	 * @param labels binary labels
	 * @param classIndex1 index of the white (different from 0) class
	 * @param classIndex2 index of the black (0) class
	 */
	public static void updateDataClassification(
			Instances data,
			ImagePlus labels,
			int classIndex1,
			int classIndex2,
			ArrayList<Point3f>[] mismatches)
	{
		// Check sizes
		final int size = labels.getWidth() * labels.getHeight() * labels.getStackSize();
		if (size != data.numInstances())
		{
			IJ.log("Error: labels size does not match loaded training data set size.");
			return;
		}

		final int width = labels.getWidth();
		final int height = labels.getHeight();
		final int depth = labels.getStackSize();
		// Update class with new labels
		for(int n=0, z=1; z <= depth; z++)
		{
			final ImageProcessor slice = labels.getImageStack().getProcessor(z);
			for(int y=0; y<height; y++)
				for(int x=0; x<width; x++, n++)
				{
					final double newValue = slice.getPixel(x, y) > 0 ? classIndex1 : classIndex2;
					/*
					// reward matching with previous value...
					if(data.get(n).classValue() == newValue)
					{
						double weight = data.get(n).weight();
						data.get(n).setWeight(++weight);
					}
					*/
					data.get(n).setClassValue(newValue);
				}

		}
		/*
		if(null !=  mismatches)
			for(int i=0; i<depth; i++)
			{
				IJ.log("slice " + i + ": " + mismatches[i].size() + " mismatches");

				for(Point3f p : mismatches[i])
				{
					//IJ.log("point = " + p);
					final int n = (int) p.x + ((int) p.y -1) * width + i * (width*height);
					double weight = data.get(n).weight();
					data.get(n).setWeight(++weight);
				}
			}
			*/
	}

	/**
	 * Read ARFF file
	 * @param filename ARFF file name
	 * @return set of instances read from the file
	 */
	public Instances readDataFromARFF(String filename){
		try{
			BufferedReader reader = new BufferedReader(
					new InputStreamReader(
							new FileInputStream(filename), StandardCharsets.UTF_8));
			try{
				Instances data = new Instances(reader);
				// setting class attribute
				data.setClassIndex(data.numAttributes() - 1);
				reader.close();
				return data;
			}
			catch(IOException e){IJ.showMessage("IOException");}
		}
		catch(FileNotFoundException e){IJ.showMessage("File not found!");}
		return null;
	}

	/**
	 * Write current instances into an ARFF file
	 * @param data set of instances
	 * @param filename ARFF file name
	 */
	public boolean writeDataToARFF(Instances data, String filename)
	{
		BufferedWriter out = null;
		try{
			out = new BufferedWriter(
					new OutputStreamWriter(
							new FileOutputStream( filename ), StandardCharsets.UTF_8 ) );

			final Instances header = new Instances(data, 0);
			out.write(header.toString());

			for(int i = 0; i < data.numInstances(); i++)
			{
				out.write(data.get(i).toString()+"\n");
			}
		}
		catch(Exception e)
		{
			IJ.log("Error: couldn't write instances into .ARFF file.");
			IJ.showMessage("Exception while saving data as ARFF file");
			e.printStackTrace();
			return false;
		}
		finally{
			try {
				out.close();
			} catch (IOException e) {
				e.printStackTrace();
			}
		}

		return true;

	}

	/**
	 * Adjust current segmentation state (attributes and classes) to
	 * loaded data
	 * @param data loaded instances
	 * @return false if error
	 */
	public boolean adjustSegmentationStateToData(Instances data)
	{
		// Check the features that were used in the loaded data
		boolean featuresChanged = false;
		Enumeration<Attribute> attributes = data.enumerateAttributes();
		final int numFeatures = FeatureStack.availableFeatures.length;
		boolean[] usedFeatures = new boolean[numFeatures];

		// Initialize list of names for the features to use
		this.featureNames = new ArrayList<String>();

		float minSigma = Float.MAX_VALUE;
		float maxSigma = Float.MIN_VALUE;

		while(attributes.hasMoreElements())
		{
			final Attribute a = attributes.nextElement();
			this.featureNames.add(a.name());
			for(int i = 0 ; i < numFeatures; i++)
			{
				if(a.name().startsWith(FeatureStack.availableFeatures[i]))
				{
					usedFeatures[i] = true;
					String[] tokens;
					float sigma;
					switch( i )
					{
						case FeatureStack.MEMBRANE:
							int index = a.name().indexOf("s_") + 4;
							int index2 = a.name().indexOf("_", index+1 );
							final int patchSize = Integer.parseInt(a.name().substring(index, index2));
							if(patchSize != membranePatchSize)
							{
								membranePatchSize = patchSize;
								this.featureStackArray.setMembranePatchSize(patchSize);
								featuresChanged = true;
							}
							index = a.name().lastIndexOf("_");
							final int thickness = Integer.parseInt(a.name().substring(index+1));
							if(thickness != membraneThickness)
							{
								membraneThickness = thickness;
								this.featureStackArray.setMembraneSize(thickness);
								featuresChanged = true;
							}
							break;
						case FeatureStack.KUWAHARA:
							tokens = a.name().split("_");
							membranePatchSize = Integer.parseInt( tokens[ 1 ]);
							break;
						case FeatureStack.NEIGHBORS:
						case FeatureStack.ENTROPY:
							tokens = a.name().split("_");
							sigma = Float.parseFloat( tokens[ 1 ]);
							if(sigma < minSigma)
								minSigma = sigma;
							if(sigma > maxSigma)
								maxSigma = sigma;
							break;
						case FeatureStack.STRUCTURE:
							tokens = a.name().split("_");
							sigma = Float.parseFloat( tokens[ 2 ]);
							if(sigma < minSigma)
								minSigma = sigma;
							if(sigma > maxSigma)
								maxSigma = sigma;
							break;
						case FeatureStack.ANISOTROPIC_DIFFUSION:
							tokens = a.name().split("_");
							sigma = Float.parseFloat( tokens[ 3 ]);
							if(sigma < minSigma)
								minSigma = sigma;
							if(sigma > maxSigma)
								maxSigma = sigma;
							break;
						case FeatureStack.BILATERAL:
						case FeatureStack.LIPSCHITZ:
							break; // Bilateral and Lipschitz filters do not have sigma
						default:
							tokens = a.name().split("_");
							for(int j=0; j<tokens.length; j++)
								if(tokens[j].indexOf(".") != -1)
								{
									sigma = Float.parseFloat(tokens[j]);
									if(sigma < minSigma)
										minSigma = sigma;
									if(sigma > maxSigma)
										maxSigma = sigma;
								}


					}
				}
			}
		}

		IJ.log("Field of view: max sigma = " + maxSigma + ", min sigma = " + minSigma);
		IJ.log("Membrane thickness: " + membraneThickness + ", patch size: " + membranePatchSize);
		if(minSigma != this.minimumSigma && minSigma != 0)
		{
			this.minimumSigma = minSigma;
			featuresChanged = true;
			this.featureStackArray.setMinimumSigma(minSigma);
		}
		if(maxSigma != this.maximumSigma)
		{
			this.maximumSigma = maxSigma;
			featuresChanged = true;
			this.featureStackArray.setMaximumSigma(maxSigma);
		}

		// Check if classes match
		Attribute classAttribute = data.classAttribute();
		Enumeration<Object> classValues  = classAttribute.enumerateValues();

		// Update list of names of loaded classes
		loadedClassNames = new ArrayList<String>();

		int j = 0;
		setNumOfClasses(0);

		while(classValues.hasMoreElements())
		{
			final String className = ( (String) classValues.nextElement() ).trim();
			loadedClassNames.add(className);
		}

		for(String className : loadedClassNames)
		{
			IJ.log("Read class name: " + className);

			setClassLabel(j, className);
			addClass();
			j++;
		}

		final boolean[] oldEnableFeatures = this.featureStackArray.getEnabledFeatures();
		// Read checked features and check if any of them changed
		for(int i = 0; i < numFeatures; i++)
		{
			if (usedFeatures[i] != oldEnableFeatures[i])
				featuresChanged = true;
		}
		// Update feature stack if necessary
		if(featuresChanged)
		{
			//this.setButtonsEnabled(false);
			this.setEnabledFeatures( usedFeatures );
			// Force features to be updated
			updateFeatures = true;
		}

		return true;
	}

	/**
	 * Create training instances out of the user markings
	 * @return set of instances (feature vectors in Weka format)
	 */
	public Instances createTrainingInstances()
	{

		ArrayList<Attribute> attributes = new ArrayList<Attribute>();
		for (int i=1; i<=featureStackArray.getNumOfFeatures(); i++)
		{
			String attString = featureStackArray.getLabel(i);
			attributes.add(new Attribute(attString));
		}

		final ArrayList<String> classes;

		if(null == this.loadedTrainingData)
		{
			classes = new ArrayList<String>();
			for(int i = 0; i < numOfClasses ; i ++)
			{
				for(int n=0; n<trainingImage.getImageStackSize(); n++)
				{
					if(!classes.contains(getClassLabels()[i]))
						classes.add(getClassLabels()[i]);
				}
			}
		}
		else
		{
			classes = this.loadedClassNames;
		}

		attributes.add(new Attribute("class", classes));

		// create initial set of instances
		final Instances trainingData =  new Instances( "segment", attributes, 1 );
		// Set the index of the class attribute
		trainingData.setClassIndex(featureStackArray.getNumOfFeatures());

		IJ.log("Training input:");

		final boolean colorFeatures = this.trainingImage.getType() == ImagePlus.COLOR_RGB;

		// For all classes
		for(int classIndex = 0; classIndex < numOfClasses; classIndex++)
		{
			int nl = 0;
			// Read all lists of examples
			for(int sliceNum = 1; sliceNum <= trainingImage.getImageStackSize(); sliceNum ++)
				for(int j=0; j < examples[sliceNum-1].get( classIndex ).size(); j++)
				{
					Roi r = examples[ sliceNum-1 ].get( classIndex ).get(j);

					// For polygon rois we get the list of points
					if( r instanceof PolygonRoi && r.getType() == Roi.FREELINE )
					{
						if(r.getStrokeWidth() == 1)
							nl += addThinFreeLineSamples(trainingData, classIndex,
									sliceNum, r);

						else // For thicker lines, include also neighbors
							nl += addThickFreeLineInstances(trainingData,
									colorFeatures, classIndex, sliceNum, r);
					}
					else if( r instanceof Line )
					{
						// Get all coordinates in the line
						nl += addLineInstances(trainingData, colorFeatures, classIndex,
								sliceNum, r);
					}
					// for regular rectangles
					else if ( r.getType() == Roi.RECTANGLE && r.getCornerDiameter() == 0 )
						nl += addRectangleRoiInstances( trainingData, classIndex, sliceNum, r );
					else // for the rest of rois we get ALL points inside the roi
						nl += addShapeRoiInstances( trainingData, classIndex, sliceNum, r );
				}

			IJ.log("# of pixels selected as " + getClassLabels()[classIndex] + ": " +nl);
		}

		if (trainingData.numInstances() == 0)
			return null;

		return trainingData;
	}

	/**
	 * Add training samples from a FreeRoi with thickness of 1 pixel
	 *
	 * @param trainingData set of instances to add to
	 * @param classIndex class index value
	 * @param sliceNum number of 2d slice being processed
	 * @param r thin free line roi
	 * @return number of instances added
	 */
	private int addThinFreeLineSamples(final Instances trainingData, int classIndex,
			int sliceNum, Roi r)
	{
		int numInstances = 0;
		int[] x = r.getPolygon().xpoints;
		int[] y = r.getPolygon().ypoints;
		final int n = r.getPolygon().npoints;

		for (int i=0; i<n; i++)
		{
			double[] values = new double[featureStackArray.getNumOfFeatures()+1];

			for (int z=1; z<=featureStackArray.getNumOfFeatures(); z++)
				values[z-1] = featureStackArray.get(sliceNum-1).getProcessor(z).getPixelValue(x[i], y[i]);

			values[featureStackArray.getNumOfFeatures()] = classIndex;
			trainingData.add(new DenseInstance(1.0, values));
			// increase number of instances for this class
			numInstances ++;
		}
		return numInstances;
	}

	/**
	 * Add training samples from a ShapeRoi
	 *
	 * @param trainingData set of instances to add to
	 * @param classIndex class index value
	 * @param sliceNum number of 2d slice being processed
	 * @param r shape roi
	 * @return number of instances added
	 */
	private int addShapeRoiInstances(
			final Instances trainingData,
			int classIndex,
			int sliceNum,
			Roi r)
	{
		int numInstances = 0;
		final ShapeRoi shapeRoi = new ShapeRoi(r);
		final Rectangle rect = shapeRoi.getBounds();

		final int lastX = rect.x + rect.width;
		final int lastY = rect.y + rect.height;

		//DenseInstance ins = new DenseInstance( featureStackArray.getNumOfFeatures() + 1 );
		//ins.setDataset( trainingData );

		final FeatureStack fs = featureStackArray.get( sliceNum - 1 );

		for(int x = rect.x; x < lastX; x++)
			for(int y = rect.y; y < lastY; y++)
				if(shapeRoi.contains(x, y))
				{
					//fs.createInstanceInPlace( x, y, classIndex, ins );
					trainingData.add( fs.createInstance( x, y, classIndex ) );

					// increase number of instances for this class
					numInstances ++;
				}
		return numInstances;
	}

	/**
	 * Add training samples from a rectangular roi
	 *
	 * @param trainingData set of instances to add to
	 * @param classIndex class index value
	 * @param sliceNum number of 2d slice being processed
	 * @param r shape roi
	 * @return number of instances added
	 */
	private int addRectangleRoiInstances(
			final Instances trainingData,
			int classIndex,
			int sliceNum,
			Roi r)
	{
		int numInstances = 0;

		final Rectangle rect = r.getBounds();

		final int x0 = rect.x;
		final int y0 = rect.y;

		final int lastX = x0 + rect.width;
		final int lastY = y0 + rect.height;

		final FeatureStack fs = featureStackArray.get( sliceNum - 1 );

		for( int x = x0; x < lastX; x++ )
			for( int y = y0; y < lastY; y++ )
			{
				trainingData.add( fs.createInstance(x, y, classIndex) );

				// increase number of instances for this class
				numInstances ++;
			}
		return numInstances;
	}

	/**
	 * Add training samples from a Line roi
	 *
	 * @param trainingData set of instances to add to
	 * @param colorFeatures color instances flag
	 * @param classIndex class index value
	 * @param sliceNum number of 2d slice being processed
	 * @param r Line roi
	 * @return number of instances added
	 */
	private int addLineInstances(
			final Instances trainingData,
			final boolean colorFeatures,
			int classIndex,
			int sliceNum,
			Roi r)
	{
		int numInstances = 0;
		double dx = ((Line)r).x2d - ((Line)r).x1d;
		double dy = ((Line)r).y2d - ((Line)r).y1d;
		int n = (int) Math.round( Math.sqrt( dx*dx + dy*dy ) );
		double xinc = dx/n;
		double yinc = dy/n;

		double x = ((Line)r).x1d;
		double y = ((Line)r).y1d;

		for (int i=0; i<n; i++)
		{
			if(x >= 0 && x < featureStackArray.get(sliceNum-1).getWidth()
					&& y >= 0 && y <featureStackArray.get(sliceNum-1).getHeight())
			{
				double[] values = new double[featureStackArray.getNumOfFeatures()+1];
				if( colorFeatures )
					for (int z=1; z<=featureStackArray.getNumOfFeatures(); z++)
						values[z-1] = featureStackArray.get(sliceNum-1).getProcessor(z).getInterpolatedPixel(x, y);
				else
					for (int z=1; z<=featureStackArray.getNumOfFeatures(); z++)
						values[z-1] = featureStackArray.get(sliceNum-1).getProcessor(z).getInterpolatedValue(x, y);
				values[featureStackArray.getNumOfFeatures()] = classIndex;
				trainingData.add(new DenseInstance(1.0, values));
				// increase number of instances for this class
				numInstances ++;
			}

			x += xinc;
			y += yinc;
		}
		return numInstances;
	}

	/**
	 * Add training samples from a FreeLine roi with thickness larger than 1 pixel
	 *
	 * @param trainingData set of instances to add to
	 * @param colorFeatures color instances flag
	 * @param classIndex class index value
	 * @param sliceNum number of 2d slice being processed
	 * @param r FreeLine roi
	 * @return number of instances added
	 */
	private int addThickFreeLineInstances(final Instances trainingData,
			final boolean colorFeatures, int classIndex, int sliceNum, Roi r)
	{
		final int width = Math.round(r.getStrokeWidth());
		FloatPolygon p = r.getFloatPolygon();
		int n = p.npoints;

		int numInstances = 0;

		double x1, y1;
		double x2=p.xpoints[0]-(p.xpoints[1]-p.xpoints[0]);
		double y2=p.ypoints[0]-(p.ypoints[1]-p.ypoints[0]);
		for (int i=0; i<n; i++)
		{
			x1 = x2;
			y1 = y2;
			x2 = p.xpoints[i];
			y2 = p.ypoints[i];

			double dx = x2-x1;
			double dy = y1-y2;
			double length = (float)Math.sqrt(dx*dx+dy*dy);
			dx /= length;
			dy /= length;
			double x = x2-dy*width/2.0;
			double y = y2-dx*width/2.0;

			int n2 = width;
			do {
				if(x >= 0 && x < featureStackArray.get(sliceNum-1).getWidth()
						&& y >= 0 && y <featureStackArray.get(sliceNum-1).getHeight())
				{
					double[] values = new double[featureStackArray.getNumOfFeatures()+1];
					if(colorFeatures)
						for (int z=1; z<=featureStackArray.getNumOfFeatures(); z++)
							values[z-1] = featureStackArray.get(sliceNum-1).getProcessor(z).getInterpolatedPixel(x, y);
					else
						for (int z=1; z<=featureStackArray.getNumOfFeatures(); z++)
							values[z-1] = featureStackArray.get(sliceNum-1).getProcessor(z).getInterpolatedValue(x, y);
					values[featureStackArray.getNumOfFeatures()] = classIndex;
					trainingData.add(new DenseInstance(1.0, values));
					// increase number of instances for this class
					numInstances ++;
				}
				x += dy;
				y += dx;
			} while (--n2>0);
		}
		return numInstances;
	}

	/**
	 * Create instances of a feature stack (to be submitted to an Executor Service)
	 *
	 * @param classNames names of the classes of data
	 * @param featureStack feature stack to create the instances from
	 * @return set of instances
	 */
	public Callable<Instances> createInstances(
			final ArrayList<String> classNames,
			final FeatureStack featureStack)
	{
		if (Thread.currentThread().isInterrupted())
			return null;

		return new Callable<Instances>(){
			@Override
			public Instances call()
			{
				return featureStack.createInstances(classNames);
			}
		};
	}


	/**
	 * Train classifier with the current instances
	 */
	public boolean trainClassifier()
	{
		if (Thread.currentThread().isInterrupted() )
		{
			IJ.log("Classifier training was interrupted.");
			return false;
		}

		// At least two lists of different classes of examples need to be non empty
		int nonEmpty = 0;
		int sliceWithTraces = -1;
		for(int i = 0; i < numOfClasses; i++)
			for(int j=0; j<trainingImage.getImageStackSize(); j++)
				if(!examples[j].get(i).isEmpty())
				{
					nonEmpty++;
					sliceWithTraces = j; // store index of slice with traces
					break;
				}

		if (nonEmpty < 2 && null == loadedTrainingData)
		{
			IJ.showMessage("Cannot train without at least 2 sets of examples!");
			return false;
		}

		// Create feature stack if necessary (training from traces
		// and the features stack is empty or the settings changed)
		if(nonEmpty > 1 && featureStackArray.isEmpty() || updateFeatures)
		{
			IJ.showStatus("Creating feature stack...");
			IJ.log("Creating feature stack...");
			long start = System.currentTimeMillis();

			// set the reference slice to one with traces
			featureStackArray.setReference( sliceWithTraces );

			if (!featureStackArray.updateFeaturesMT(featureStackToUpdateTrain))
			{
				IJ.log("Feature stack was not updated.");
				IJ.showStatus("Feature stack was not updated.");
				return false;
			}
			Arrays.fill(featureStackToUpdateTrain, false);
			filterFeatureStackByList();
			updateFeatures = false;

			long end = System.currentTimeMillis();
			IJ.log("Feature stack array is now updated (" + featureStackArray.getSize()
					+ " slice(s) with " + featureStackArray.getNumOfFeatures()
					+ " feature(s), took " + (end-start) + "ms).");
		}

		IJ.showStatus("Creating training instances...");
		Instances data = null;
		if (nonEmpty < 1)
			IJ.log("Training from loaded data only...");
		else
		{
			final long start = System.currentTimeMillis();

			traceTrainingData = data = createTrainingInstances();

			final long end = System.currentTimeMillis();
			IJ.log("Creating training data took: " + (end-start) + "ms");
		}

		if (loadedTrainingData != null && data != null)
		{
			IJ.log("Merging data...");
			for (int i=0; i < loadedTrainingData.numInstances(); i++)
				data.add(loadedTrainingData.instance(i));
			IJ.log("Finished: total number of instances = " + data.numInstances());
		}
		else if (data == null)
		{
			data = loadedTrainingData;
			IJ.log("Taking loaded data as only data...");
		}

		if (null == data){
			IJ.log("WTF");
		}

		// Update train header
		this.trainHeader = new Instances(data, 0);

		// Resample data if necessary
		if(homogenizeClasses)
		{
			final long start = System.currentTimeMillis();
			IJ.showStatus("Homogenizing classes distribution...");
			IJ.log("Homogenizing classes distribution...");
			data = homogenizeTrainingData(data);
			final long end = System.currentTimeMillis();
			IJ.log("Done. Homogenizing classes distribution took: " + (end-start) + "ms");
		}

		IJ.showStatus("Training classifier...");
		IJ.log("Training classifier...");

		if (Thread.currentThread().isInterrupted() )
		{
			IJ.log("Classifier training was interrupted.");
			return false;
		}

		// Train the classifier on the current data
		final long start = System.currentTimeMillis();
		try{
			classifier.buildClassifier(data);
		}
		catch (InterruptedException ie)
		{
			IJ.log("Classifier construction was interrupted.");
			return false;
		}
		catch(Exception e){
			IJ.showMessage(e.getMessage());
			e.printStackTrace();
			return false;
		}

		// Print classifier information
		IJ.log( this.classifier.toString() );

		final long end = System.currentTimeMillis();

		IJ.log("Finished training in "+(end-start)+"ms");
		return true;
	}

	/**
	 * Apply current classifier to a given image. If the input image is a
	 * stack, the classification task will be carried out by slice in
	 * parallel by each available thread (number of threads read on
	 * Prefs.getThreads()). Each thread will sequentially process a whole
	 * number of slices (first feature calculation then classification).
	 *
	 * @param imp image (2D single image or stack)
	 * @return result image (classification)
	 */
	public ImagePlus applyClassifier(final ImagePlus imp)
	{
		return applyClassifier(imp, 0, false);
	}


	/**
	 * Apply current classifier to a given image. It divides the
	 * whole slices of the input image into the selected number of threads.
	 * Each thread will sequentially process a whole  number of slices (first
	 * feature calculation then classification).
	 *
	 * @param imp image (2D single image or stack)
	 * @param numThreads The number of threads to use. Set to zero for
	 * auto-detection (set by the user on the ImageJ preferences)
	 * @param probabilityMaps create probability maps for each class instead of
	 * a classification
	 * @return result image
	 */
	public ImagePlus applyClassifier(
			final ImagePlus imp,
			int numThreads,
			final boolean probabilityMaps)
	{
		if (numThreads == 0)
			numThreads = Prefs.getThreads();

		final int numSliceThreads = Math.min(imp.getStackSize(), numThreads);
		final int numClasses      = numOfClasses;
		final int numChannels     = (probabilityMaps ? numClasses : 1);

		IJ.log("Processing slices of " + imp.getTitle() + " in " + numSliceThreads + " thread(s)...");

		// Set proper class names (skip empty list ones)
		ArrayList<String> classNames = new ArrayList<String>();
		if( null == loadedClassNames )
		{
			for(int i = 0; i < numOfClasses; i++)
				for(int j=0; j<trainingImage.getImageStackSize(); j++)
					if(!examples[j].get(i).isEmpty())
					{
						classNames.add(getClassLabels()[i]);
						break;
					}
		}
		else
			classNames = loadedClassNames;

		final ImagePlus[] classifiedSlices = new ImagePlus[imp.getStackSize()];

		class ApplyClassifierThread extends Thread
		{

			private final int startSlice;
			private final int numSlices;
			private final int numFurtherThreads;
			private final ArrayList<String> classNames;

			public ApplyClassifierThread(
					int startSlice,
					int numSlices,
					int numFurtherThreads,
					ArrayList<String> classNames)
			{

				this.startSlice         = startSlice;
				this.numSlices          = numSlices;
				this.numFurtherThreads  = numFurtherThreads;
				this.classNames         = classNames;
			}

			@Override
			public void run()
			{

				for (int i = startSlice; i < startSlice + numSlices; i++)
				{
					final ImagePlus slice = new ImagePlus(imp.getImageStack().getSliceLabel(i), imp.getImageStack().getProcessor(i));
                    // Create feature stack for slice
                    IJ.showStatus("Creating features...");
                    IJ.log("Creating features for slice " + i +  "...");
                    final FeatureStack sliceFeatures = new FeatureStack(slice);
                    // Use the same features as the current classifier
                    sliceFeatures.setEnabledFeatures(featureStackArray.getEnabledFeatures());
                    sliceFeatures.setMaximumSigma(maximumSigma);
                    sliceFeatures.setMinimumSigma(minimumSigma);
                    sliceFeatures.setMembranePatchSize(membranePatchSize);
                    sliceFeatures.setMembraneSize(membraneThickness);
                    sliceFeatures.updateFeaturesST();
                    filterFeatureStackByList(featureNames, sliceFeatures);
                    final Instances sliceData = sliceFeatures.createInstances(classNames);
                    sliceData.setClassIndex(sliceData.numAttributes() - 1);

					IJ.log("Classifying slice " + i + " in " + numFurtherThreads + " thread(s)...");
					final ImagePlus classImage = applyClassifier(sliceData, slice.getWidth(), slice.getHeight(), numFurtherThreads, probabilityMaps);

					if( null == classImage )
					{
						IJ.log("Error while applying classifier!");
						return;
					}

					classImage.setTitle("classified_" + slice.getTitle());

					classifiedSlices[i-1] = classImage;
				}
			}
		}

		final int numFurtherThreads = (int)Math.ceil((double)(numThreads - numSliceThreads)/numSliceThreads) + 1;
		final ApplyClassifierThread[] threads = new ApplyClassifierThread[numSliceThreads];

		// calculate optimum number of slices per thread
		int[] numSlicesPerThread = new int [ numSliceThreads ];
		for(int i=0; i<imp.getImageStackSize(); i++)
		{
			numSlicesPerThread[ i % numSliceThreads ] ++;
		}

		int aux = 0;
		for (int i = 0; i < numSliceThreads; i++)
		{

			int startSlice = aux + 1;

			aux += numSlicesPerThread[ i ];

			IJ.log("Starting thread " + i + " processing " + numSlicesPerThread[ i ] + " slices, starting with " + startSlice);
			threads[i] = new ApplyClassifierThread(startSlice, numSlicesPerThread[ i ], numFurtherThreads, classNames );

			threads[i].start();
		}

		// create classified image
		final ImageStack classified = new ImageStack(imp.getWidth(), imp.getHeight());

		// join threads
		for(Thread thread : threads)
			try {
				thread.join();
			} catch (InterruptedException e) {
				e.printStackTrace();
			}

		// assemble classified image
		for (int i = 0; i < imp.getStackSize(); i++)
			for (int c = 0; c < numChannels; c++)
				classified.addSlice("", classifiedSlices[i].getStack().getProcessor(c+1));

		ImagePlus result = new ImagePlus("Classification result", classified);

		if (probabilityMaps)
		{
			result.setDimensions(numOfClasses, imp.getNSlices(), imp.getNFrames());
			if (imp.getNSlices()*imp.getNFrames() > 1)
				result.setOpenAsHyperStack(true);
		}
		result.setCalibration(trainingImage.getCalibration());

		return result;
	}


	/**
	 * Apply current classifier to a given image in a complete concurrent way.
	 * This method is experimental, it divides the image(s) in pieces and
	 * can cause artifacts using some filters.
	 *
	 * @param imp image (2D single image or stack)
	 * @param numThreads The number of threads to use. Set to zero for
	 * auto-detection.
	 * @param probabilityMaps create probability maps for each class instead of
	 * a classification
	 * @return result image
	 */
	public ImagePlus applyClassifierMT(
			final ImagePlus imp,
			int numThreads,
			final boolean probabilityMaps)
	{
		if (numThreads == 0)
			numThreads = Prefs.getThreads();


		final int numClasses = numOfClasses;
		final int numChannels = (probabilityMaps ? numClasses : 1);

		IJ.log("Classifying data from image " + imp.getTitle() + " using " + numThreads + " thread(s)...");

		// Set proper class names (skip empty list ones)
		ArrayList<String> classNames = new ArrayList<String>();
		if( null == loadedClassNames )
		{
			for(int i = 0; i < numOfClasses; i++)
				for(int j=0; j<trainingImage.getImageStackSize(); j++)
					if(!examples[j].get(i).isEmpty())
					{
						classNames.add(getClassLabels()[i]);
						break;
					}
		}
		else
			classNames = loadedClassNames;

		// Create instances information (each instance needs a pointer to this)
		ArrayList<Attribute> attributes = new ArrayList<Attribute>();
		for (int i=1; i<=featureStackArray.getNumOfFeatures(); i++)
		{
			String attString = featureStackArray.getLabel(i);
			attributes.add(new Attribute(attString));
		}

		if(featureStackArray.useNeighborhood())
			for (int i=0; i<8; i++)
			{
				IJ.log("Adding extra attribute original_neighbor_" + (i+1) + "...");
				attributes.add(new Attribute(new String("original_neighbor_" + (i+1))));
			}

		attributes.add(new Attribute("class", classNames));
		Instances dataInfo = new Instances("segment", attributes, 1);
		dataInfo.setClassIndex(dataInfo.numAttributes()-1);

		final long start = System.currentTimeMillis();

		// Initialize executor service
		if(exe.isShutdown())
			exe = Executors.newFixedThreadPool(numThreads);


		// counter to display the progress
		final AtomicInteger counter = new AtomicInteger();

		// slice dimensions
		final int height = imp.getHeight();
		final int width = imp.getWidth();
		final int pad = (int) maximumSigma;

		// Calculate number of rows per thread
		// (with this division we may miss one row,
		// but it will be added to the last thread)
		int numOfRows = height * imp.getImageStackSize() / numThreads;

		// set each slice in a thread
		Future<ArrayList <ImagePlus> >[] fu = new Future [ numThreads ];

		ArrayList<int[]> imagePad = new ArrayList<int[]>();

		ArrayList <ImagePlus>[] list = new ArrayList [ numThreads ];

		// Divide work among available threads
		//IJ.log("Dividing image data among the " + numThreads + " available threads...");
		//final long time1 = System.currentTimeMillis();
		for(int i = 0; i < numThreads; i++)
		{
			list[ i ] = new ArrayList < ImagePlus > ();
			if (Thread.currentThread().isInterrupted())
				return null;

			// Calculate list of images to be classified on each thread
			int firstRow = i * numOfRows;
			int lastRow = i < (numThreads-1) ? (i+1) * numOfRows - 1 : height * imp.getImageStackSize()-1;

			//IJ.log("Thread " + i + ": first row = " + firstRow + ", last row = " + lastRow);


			int r = firstRow;
			int rowsToDo = lastRow - firstRow + 1;

			while( r < lastRow )
			{
				final int slice = r / height;
				final int begin = r - slice * height;

				final int end = (begin + rowsToDo) > height ? height-1 : begin + rowsToDo-1;

				// Create image
				ImageProcessor sliceImage = imp.getImageStack().getProcessor(slice+1);

				// We pad the images if necessary (for the filtering)
				final int paddedBegin = begin - pad;
				final int paddedEnd = end + pad;

				// Crop the area of the slice that will be process on this thread
				sliceImage.setRoi(new Rectangle(0, paddedBegin, width, paddedEnd-paddedBegin+1 ) );
				ImageProcessor im = sliceImage.crop();

				final ImagePlus ip = new ImagePlus( "slice-" + slice + "-" + begin, im);
				// add image to list
				list[ i ].add( ip );

				//IJ.log(" begin = " + begin + ", end = " + end + ", paddedBegin = " + paddedBegin + ", paddedEnd = " + paddedEnd + ", height = " + height + ", pad = " + pad);

				// We store the padding number to recover the area of interest later
				final int padTop = (paddedBegin >= 0) ? pad : pad + paddedBegin ;
				final int padBottom = (paddedEnd < height) ? pad : pad - (paddedEnd - height + 1);

				//IJ.log(" padTop = " + padTop + ", padBottom = " + padBottom );

				imagePad.add( new int[]{slice,  		/* slice number (starting at 0) */
										padTop, 		/* top padding */
										padBottom, 		/* bottom padding */
										end-begin+1} );	/* size (number of rows) */

				int rowsDone = end-begin+1;
				r += rowsDone;
				rowsToDo -= rowsDone;
			}



		}
		//final long time2 = System.currentTimeMillis();
		//IJ.log(" Done. Image division took " + (time2-time1)  + " ms.");


		// Create a copy of the classifier for each thread
		AbstractClassifier[] classifierCopy = new AbstractClassifier[ numThreads ];
		IJ.log("Creating classifier copy for each thread...");
		for(int i = 0; i < numThreads; i++)
		{

			try {
				// The Weka random forest classifiers do not need to be duplicated on each thread
				// (that saves much memory)
				if( classifier instanceof FastRandomForest || classifier instanceof RandomForest )
					classifierCopy[ i ] = classifier;
				else
					classifierCopy[ i ] = (AbstractClassifier) (AbstractClassifier.makeCopy( classifier ));

			} catch (Exception e) {
				IJ.log("Error: classifier could not be copied to classify in a multi-thread way.");
				e.printStackTrace();
				return null;
			}

		}
		//final long time3 = System.currentTimeMillis();
		//IJ.log(" Done. Classifiers duplication took " + (time3-time2)  + " ms.");

		// Submit the jobs
		for(int i = 0; i < numThreads; i++)
		{
			// classify slice
			fu[i] = exe.submit( classifyListOfImages( list[ i ] , dataInfo, classifierCopy[ i ], counter, probabilityMaps ));
		}

		final int numInstances = imp.getHeight() * imp.getWidth() * imp.getStackSize();

		ScheduledExecutorService monitor = Executors.newScheduledThreadPool(1);
		ScheduledFuture task = monitor.scheduleWithFixedDelay(new Runnable() {
			@Override
			public void run() {
				IJ.showProgress(counter.get(), numInstances);
			}
		}, 0, 1, TimeUnit.SECONDS);

		// array of images to store the classification results
		final ArrayList< ImagePlus> classifiedImages = new ArrayList < ImagePlus > ();

		// Join threads
		for(int i = 0; i < numThreads; i++)
		{
			try {
				ArrayList<ImagePlus> result = fu[i].get();
				for(ImagePlus ip : result)
				{
					classifiedImages.add( ip );
				}
			} catch (Exception e) {
				e.printStackTrace();
				return null;
			}
			catch ( OutOfMemoryError err ) {
				IJ.log( "ERROR: applyClassifierMT run out of memory. Please, "
						+ "use a smaller input image or fewer features." );
				err.printStackTrace();
				return null;
			} finally {
				task.cancel(true);
				monitor.shutdownNow();
				IJ.showProgress(1);
			}
		}

		// create classified image
		final ImageStack classified = new ImageStack(imp.getWidth(), imp.getHeight() );
		for(int i=0; i < imp.getStackSize(); i++)
		{
			if(numChannels > 1)
			{
				for (int c = 0; c < numChannels; c++)
					classified.addSlice("", new FloatProcessor(width, height));
			}
			else
				classified.addSlice("", new ByteProcessor(width, height));
		}

		// assemble classified image
		int n = 0;
		int raw = 0;
		for( final ImagePlus ip : classifiedImages )
		{
			raw = raw % height;

			//ip.show();

			int[] coord = imagePad.get( n );

			//final int sliceNum = coord[ 0 ] + 1;
			final int beginPad = coord[ 1 ];
			final int endPad = coord[ 2 ];
			final int size = coord[ 3 ];
			//IJ.log(" coord[0] = " + coord[0] + ", coord[1] = " + coord[1] + ", coord[2] = " + coord[2] + ", coord[3] = " + coord[3] );

			for (int c = 0; c < numChannels; c++)
			{
				// target image
				ImageProcessor target = classified.getProcessor(coord[ 0 ] * numChannels + c + 1);
				// source image
				ImageProcessor source = ip.getImageStack().getProcessor(c+1);
				//IJ.log(" set roi = 0, " + beginPad + ", " + width + ", " + (ip.getHeight() - endPad));
				source.setRoi( new Rectangle( 0, beginPad, width, ip.getHeight() - endPad));
				source = source.crop();
				// copy
				target.copyBits(source, 0, raw, Blitter.COPY);
			}
			raw += size;
			n++;
		}




		ImagePlus result = new ImagePlus("Classification result", classified);

		if (probabilityMaps)
		{
			result.setDimensions(numOfClasses, imp.getNSlices(), imp.getNFrames());
			if (imp.getNSlices()*imp.getNFrames() > 1)
				result.setOpenAsHyperStack(true);
		}

		final long end = System.currentTimeMillis();
		IJ.log("Whole image classification took " + (end-start) + " ms.");
		return result;
	}


	/**
	 * Classify a slice in a concurrent way
	 * @param slice image to classify
	 * @param dataInfo empty set of instances containing the data structure (attributes and classes)
	 * @param classifier classifier to use
	 * @param counter counter used to display the progress in the tool bar
	 * @param probabilityMaps flag to calculate probabilities or binary results
	 * @return classification result
	 */
	public Callable<ImagePlus> classifySlice(
			final ImagePlus slice,
			final Instances dataInfo,
			final AbstractClassifier classifier,
			final AtomicInteger counter,
			final boolean probabilityMaps)
	{
		if (Thread.currentThread().isInterrupted())
			return null;

		return new Callable<ImagePlus>(){
			@Override
			public ImagePlus call()
			{
				// Create feature stack for slice
				IJ.showStatus("Creating features...");
				IJ.log("Creating features of slice " + slice.getTitle() + "...");
				final FeatureStack sliceFeatures = new FeatureStack(slice);
				// Use the same features as the current classifier
				sliceFeatures.setEnabledFeatures(featureStackArray.getEnabledFeatures());
				sliceFeatures.setMaximumSigma(maximumSigma);
				sliceFeatures.setMinimumSigma(minimumSigma);
				sliceFeatures.setMembranePatchSize(membranePatchSize);
				sliceFeatures.setMembraneSize(membraneThickness);
				if(!sliceFeatures.updateFeaturesST())
				{
					IJ.log("Classifier execution was interrupted.");
					return null;
				}
				filterFeatureStackByList(featureNames, sliceFeatures);

				final int width = slice.getWidth();
				final int height = slice.getHeight();
				final int numClasses = dataInfo.numClasses();

				ImageStack classificationResult = new ImageStack(width, height);

				final int numInstances = width * height;

				final double[][] probArray;

				if (probabilityMaps)
					probArray = new double[numClasses][numInstances];
				else
					probArray = new double[1][numInstances];

				IJ.log("Classifying slice " + slice.getTitle() + "...");

				// auxiliary array to be filled for each instance
				final int extra = sliceFeatures.useNeighborhood() ? 8 : 0;
				final double[] values =
						new double[ sliceFeatures.getSize() + 1 + extra ];
				// create empty reusable instance
				final ReusableDenseInstance ins =
						new ReusableDenseInstance( 1.0, values );
				ins.setDataset( dataInfo );

				for (int x=0; x<width; x++)
					for(int y=0; y<height; y++)
					{
						try{

							if (0 == (x+y*width) % 4000)
							{
								if (Thread.currentThread().isInterrupted())
									return null;
								counter.addAndGet(4000);
							}

							sliceFeatures.setInstance( x, y, 0, ins, values );

							if (probabilityMaps)
							{
								double[] prob = classifier.distributionForInstance( ins );
								for(int k = 0 ; k < numClasses; k++)
								{
									probArray[k][x+y*width] = prob[ k ];
								}
							}
							else
							{
								probArray[0][ x+y*width ] = classifier.classifyInstance( ins );
							}

						}catch(Exception e){

							IJ.showMessage("Could not apply Classifier!");
							e.printStackTrace();
							return null;
						}
					}

				if( probabilityMaps )
				{
					for(int k = 0 ; k < numClasses; k++)
						classificationResult.addSlice("class-" + (k+1), new FloatProcessor(width, height, probArray[k]) );
				}
				else
					classificationResult.addSlice("result", new FloatProcessor(width, height, probArray[0]) );

				return new ImagePlus("classified-slice", classificationResult);
			}
		};
	}

	/**
	 * Classify a list of images in a concurrent way
	 * @param images list of images to classify
	 * @param dataInfo empty set of instances containing the data structure (attributes and classes)
	 * @param classifier classifier to use
	 * @param counter counter used to display the progress in the tool bar
	 * @param probabilityMaps flag to calculate probabilities or binary results
	 * @return classification result
	 */
	public Callable< ArrayList< ImagePlus >> classifyListOfImages(
			final ArrayList<ImagePlus> images,
			final Instances dataInfo,
			final AbstractClassifier classifier,
			final AtomicInteger counter,
			final boolean probabilityMaps)
	{
		if (Thread.currentThread().isInterrupted())
			return null;

		return new Callable < ArrayList< ImagePlus >>(){
			@Override
			public ArrayList < ImagePlus > call()
			{
				ArrayList < ImagePlus > result = new ArrayList < ImagePlus >();

				for(ImagePlus image : images )
				{
					// Create feature stack for the image
					IJ.showStatus("Creating features...");
					IJ.log("Creating features of slice " + image.getTitle() + ", size = " + image.getWidth() + "x" + image.getHeight() + "...");
					final FeatureStack sliceFeatures = new FeatureStack( image );
					// Use the same features as the current classifier
					sliceFeatures.setEnabledFeatures(featureStackArray.getEnabledFeatures());
					sliceFeatures.setMaximumSigma(maximumSigma);
					sliceFeatures.setMinimumSigma(minimumSigma);
					sliceFeatures.setMembranePatchSize(membranePatchSize);
					sliceFeatures.setMembraneSize(membraneThickness);
					if(!sliceFeatures.updateFeaturesST())
					{
						IJ.log("Classifier execution was interrupted.");
						return null;
					}
					filterFeatureStackByList(featureNames, sliceFeatures);

					final int width = image.getWidth();
					final int height = image.getHeight();
					final int numClasses = dataInfo.numClasses();

					ImageStack classificationResult = new ImageStack(width, height);

					final int numInstances = width * height;

					final double[][] probArray;

					if (probabilityMaps)
						probArray = new double[numClasses][numInstances];
					else
						probArray = new double[1][numInstances];

					IJ.log("Classifying slice " + image.getTitle() + "...");

					// auxiliary array to be filled for each instance
					final int extra = sliceFeatures.useNeighborhood() ? 8 : 0;
					final double[] values =
							new double[ sliceFeatures.getSize() + 1 + extra ];
					// create empty reusable instance
					final ReusableDenseInstance ins =
							new ReusableDenseInstance( 1.0, values );
					ins.setDataset( dataInfo );

					for (int i=0; i<numInstances; i++)

					for (int x=0; x<width; x++)
						for(int y=0; y<height; y++)
						{
							try{

								if (0 == (x+y*width) % 4000)
								{
									if (Thread.currentThread().isInterrupted())
										return null;
									counter.addAndGet(4000);
								}

								sliceFeatures.setInstance(
										x, y, 0, ins, values );

								if (probabilityMaps)
								{
									double[] prob = classifier.distributionForInstance( ins );
									for(int k = 0 ; k < numClasses; k++)
									{
										probArray[k][x+y*width] = prob[ k ];
									}
								}
								else
								{
									probArray[0][ x+y*width ] = classifier.classifyInstance( ins );
								}

							}catch(Exception e){

								IJ.showMessage("Could not apply Classifier!");
								e.printStackTrace();
								return null;
							}
						}

					if( probabilityMaps )
					{
						for(int k = 0 ; k < numClasses; k++)
							classificationResult.addSlice("class-" + (k+1), new FloatProcessor(width, height, probArray[k]) );
					}
					else
						classificationResult.addSlice("result", new FloatProcessor(width, height, probArray[0]) );

					result.add( new ImagePlus("classified-image-"+image.getTitle(), classificationResult) );
				}
				return result;
			}
		};
	}

	/**
	 * Apply current classifier to a given image with precomputed features.
	 *
	 * @param imp image (2D single image or stack)
	 * @param filters stack of filters to apply to the original image in order to create the features
	 * @param numThreads The number of threads to use. Set to zero for auto-detection.
	 * @param probabilityMaps create probability maps for each class instead of a classification
	 * @return result image
	 */
	public ImagePlus applyClassifier(
			final ImagePlus imp,
			final ImagePlus filters,
			int numThreads,
			final boolean probabilityMaps)
	{
		return applyClassifier(imp, new FeatureStackArray(imp, filters), numThreads, probabilityMaps);
	}

	/**
	 * Apply current classifier to a given image with precomputed features.
	 *
	 * @param imp image (2D single image or stack)
	 * @param fsa precomputed feature stack array
	 * @param numThreads The number of threads to use. Set to zero for auto-detection.
	 * @param probabilityMaps create probability maps for each class instead of a classification
	 * @return result image
	 */
	public ImagePlus applyClassifier(
			final ImagePlus imp,
			FeatureStackArray fsa,
			int numThreads,
			final boolean probabilityMaps)
	{
		if (numThreads == 0)
			numThreads = Prefs.getThreads();

		final int numSliceThreads = Math.min(imp.getStackSize(), numThreads);
		final int numClasses      = numOfClasses;
		final int numChannels     = (probabilityMaps ? numClasses : 1);

		IJ.log("Processing slices of " + imp.getTitle() + " in " + numSliceThreads + " thread(s)...");

		// Set proper class names (skip empty list ones)
		ArrayList<String> classNames = new ArrayList<String>();
		if( null == loadedClassNames )
		{
			for(int i = 0; i < numOfClasses; i++)
				for(int j=0; j<trainingImage.getImageStackSize(); j++)
					if(!examples[j].get(i).isEmpty())
					{
						classNames.add(getClassLabels()[i]);
						break;
					}
		}
		else
			classNames = loadedClassNames;

		final ImagePlus[] classifiedSlices = new ImagePlus[imp.getStackSize()];

		class ApplyClassifierThread extends Thread
		{

			private final int startSlice;
			private final int numSlices;
			private final int numFurtherThreads;
			private final ArrayList<String> classNames;
			private final FeatureStackArray fsa;

			public ApplyClassifierThread(
					int startSlice,
					int numSlices,
					int numFurtherThreads,
					ArrayList<String> classNames,
					FeatureStackArray fsa)
			{

				this.startSlice         = startSlice;
				this.numSlices          = numSlices;
				this.numFurtherThreads  = numFurtherThreads;
				this.classNames         = classNames;
				this.fsa 				= fsa;
			}

			@Override
			public void run()
			{

				for (int i = startSlice; i < startSlice + numSlices; i++)
				{
					final ImagePlus slice = new ImagePlus(imp.getImageStack().getSliceLabel(i), imp.getImageStack().getProcessor(i));


					final Instances sliceData = fsa.get(i-1).createInstances(classNames);
					sliceData.setClassIndex(sliceData.numAttributes() - 1);

					IJ.log("Classifying slice " + i + " in " + numFurtherThreads + " thread(s)...");
					final ImagePlus classImage = applyClassifier(sliceData, slice.getWidth(), slice.getHeight(), numFurtherThreads, probabilityMaps);

					if( null == classImage )
					{
						IJ.log("Error while applying classifier!");
						return;
					}

					classImage.setTitle("classified_" + slice.getTitle());
					if(probabilityMaps)
						classImage.setProcessor(classImage.getProcessor().duplicate());
					else
						classImage.setProcessor(classImage.getProcessor().convertToByte(true).duplicate());
					classifiedSlices[i-1] = classImage;
				}
			}
		}

		final int numFurtherThreads = (int)Math.ceil((double)(numThreads - numSliceThreads)/numSliceThreads) + 1;
		final ApplyClassifierThread[] threads = new ApplyClassifierThread[numSliceThreads];

		// calculate optimum number of slices per thread
		int[] numSlicesPerThread = new int [ numSliceThreads ];
		for(int i=0; i<imp.getImageStackSize(); i++)
		{
			numSlicesPerThread[ i % numSliceThreads ] ++;
		}

		int aux = 0;
		for (int i = 0; i < numSliceThreads; i++)
		{

			int startSlice = aux + 1;

			aux += numSlicesPerThread[ i ];

			IJ.log("Starting thread " + i + " processing " + numSlicesPerThread[ i ] + " slices, starting with " + startSlice);
			threads[i] = new ApplyClassifierThread(startSlice, numSlicesPerThread[ i ], numFurtherThreads, classNames, fsa);

			threads[i].start();
		}

		// create classified image
		final ImageStack classified = new ImageStack(imp.getWidth(), imp.getHeight());

		// join threads
		for(Thread thread : threads)
			try {
				thread.join();
			} catch (InterruptedException e) {
				e.printStackTrace();
			}

		// assemble classified image
		for (int i = 0; i < imp.getStackSize(); i++)
			for (int c = 0; c < numChannels; c++)
				classified.addSlice("", classifiedSlices[i].getStack().getProcessor(c+1));

		ImagePlus result = new ImagePlus("Classification result", classified);

		if (probabilityMaps)
		{
			result.setDimensions(numOfClasses, imp.getNSlices(), imp.getNFrames());
			if (imp.getNSlices()*imp.getNFrames() > 1)
				result.setOpenAsHyperStack(true);
		}

		result.setCalibration(trainingImage.getCalibration());
		return result;
	}

	/**
	 * Apply current classifier to current image. Classification is performed
	 * in a multi-threaded way, using as many threads as defined by the user
	 * in the ImageJ options. Note: all image features are first calculated in
	 * parallel and then the classifier is applied.
	 *
	 * @param classify flag to get labels or probability maps (false = labels)
	 */
	public void applyClassifier( boolean classify )
	{
		if( Thread.currentThread().isInterrupted() )
		{
			IJ.log("Classification was interrupted by the user.");
			return;
		}
		applyClassifier(0, classify);
	}

	/**
	 * Apply current classifier to current image. Note: all image features are
	 * first calculated in parallel and then the classifier is applied.
	 *
	 * @param numThreads The number of threads to use. Set to zero for
	 * auto-detection (defined by the user in the ImageJ options).
	 * @param classify flag to get labels or probability maps (false = labels)
	 */
	public void applyClassifier( int numThreads, boolean classify )
	{
		if( Thread.currentThread().isInterrupted() )
		{
			IJ.log("Training was interrupted by the user.");
			return;
		}

		if (numThreads == 0)
			numThreads = Prefs.getThreads();

		// Check if all feature stacks were used during training
		boolean allUsed = true;
		for(int j=0; j<featureStackToUpdateTest.length; j++)
			if(featureStackToUpdateTest[j])
			{
				allUsed = false;
				break;
			}

		// Create feature stack if it was not created yet
		if(!allUsed || featureStackArray.isEmpty() || updateFeatures)
		{
			IJ.showStatus("Creating feature stack...");
			IJ.log("Creating feature stack...");
			long start = System.currentTimeMillis();
			if (!featureStackArray.updateFeaturesMT(featureStackToUpdateTest))
			{
				IJ.log("Feature stack was not updated.");
				IJ.showStatus("Feature stack was not updated.");
				return;
			}
			Arrays.fill(featureStackToUpdateTest, false);
			filterFeatureStackByList();
			updateFeatures = false;

			long end = System.currentTimeMillis();
			IJ.log("Feature stack array is now updated (" + featureStackArray.getSize()
					+ " slice(s) with " + featureStackArray.getNumOfFeatures()
					+ " features, took " + (end-start) + "ms).");
		}

		IJ.log("Classifying whole image using " + numThreads + " thread(s)...");
		try{
			classifiedImage = applyClassifier( featureStackArray, numThreads, classify );
		}
		catch(Exception ex)
		{
			IJ.log("Error while classifying whole image! ");
			ex.printStackTrace();
		}

		IJ.log("Finished segmentation of whole image.\n");
	}

	/**
	 * Create the whole image data (instances) from the current image and feature stack.
	 *
	 * @return feature vectors (Weka instances) of the entire image
	 */
	public Instances updateWholeImageData()
	{
		Instances wholeImageData = null;

		IJ.showStatus("Reading whole image data...");
		IJ.log("Reading whole image data...");

		long start = System.currentTimeMillis();
		ArrayList<String> classNames = null;

		if(null != loadedClassNames)
			classNames = loadedClassNames;
		else
		{
			classNames = new ArrayList<String>();

			for(int j=0; j<trainingImage.getImageStackSize(); j++)
				for(int i = 0; i < numOfClasses; i++)
<<<<<<< HEAD
					if(!examples[j].get(i).isEmpty())
						if(!classNames.contains(getClassLabels()[i]))
							classNames.add(getClassLabels()[i]);
=======
					if(examples[j].get(i).size() > 0 && !classNames.contains(getClassLabels()[i])) {
                        classNames.add(getClassLabels()[i]);
                    }
>>>>>>> 0df24bbc
		}

		final int numProcessors = Prefs.getThreads();
		final ExecutorService exe = Executors.newFixedThreadPool( numProcessors );

		final ArrayList< Future<Instances> > futures = new ArrayList< Future<Instances> >();

		try{


			for(int z = 1; z<=trainingImage.getImageStackSize(); z++)
			{
				IJ.log("Creating feature vectors for slice number " + z + "...");
				futures.add( exe.submit( createInstances(classNames, featureStackArray.get(z-1))) );
			}

			Instances[] data = new Instances[ futures.size() ];

			for(int z = 1; z<=trainingImage.getImageStackSize(); z++)
			{
				data[z-1] = futures.get(z-1).get();
				data[z-1].setClassIndex(data[z-1].numAttributes() - 1);
			}

			for(int n=0; n<data.length; n++)
			{
				//IJ.log("Test dataset updated ("+ data[n].numInstances() + " instances, " + data[n].numAttributes() + " attributes).");

				if(null == wholeImageData)
					wholeImageData = data[n];
				else
					mergeDataInPlace(wholeImageData, data[n]);
			}

			IJ.log("Total dataset: "+ wholeImageData.numInstances() +
					" instances, " + wholeImageData.numAttributes() + " attributes.");
			long end = System.currentTimeMillis();
			IJ.log("Creating whole image data took: " + (end-start) + "ms");

		}
		catch(InterruptedException e)
		{
			IJ.log("The data update was interrupted by the user.");
			IJ.showStatus("The data update was interrupted by the user.");
			IJ.showProgress(1.0);
			exe.shutdownNow();
			return null;
		}
		catch(Exception ex)
		{
			IJ.log("Error when updating data for the whole image test set.");
			ex.printStackTrace();
			exe.shutdownNow();
			return null;
		}
		finally{
			exe.shutdown();
		}

		return wholeImageData;
	}

	/**
	 * Apply current classifier to set of instances
	 * @param data set of instances
	 * @param w image width
	 * @param h image height
	 * @param numThreads The number of threads to use. Set to zero for
	 * auto-detection.
	 * @return result image
	 */
	public ImagePlus applyClassifier(final Instances data, int w, int h, int numThreads, boolean probabilityMaps)
	{
		if (numThreads == 0)
			numThreads = Prefs.getThreads();

		final int numClasses   = data.numClasses();
		final int numInstances = data.numInstances();
		final int numChannels  = (probabilityMaps ? numClasses : 1);
		final int numSlices    = (numChannels*numInstances)/(w*h);

		IJ.showStatus("Classifying image...");

		final long start = System.currentTimeMillis();

		ExecutorService exe = Executors.newFixedThreadPool(numThreads);
		final double[][][] results = new double[numThreads][][];
		final Instances[] partialData = new Instances[numThreads];
		final int partialSize = numInstances / numThreads;
		Future<double[][]>[] fu = new Future[numThreads];

		final AtomicInteger counter = new AtomicInteger();

		for(int i = 0; i < numThreads; i++)
		{
			if (Thread.currentThread().isInterrupted())
			{
				exe.shutdown();
				return null;
			}
			if(i == numThreads - 1)
				partialData[i] = new Instances(data, i*partialSize, numInstances - i*partialSize);
			else
				partialData[i] = new Instances(data, i*partialSize, partialSize);

			AbstractClassifier classifierCopy = null;
			try {
				// The Weka random forest classifiers do not need to be duplicated on each thread
				// (that saves much memory)
				if( classifier instanceof FastRandomForest || classifier instanceof RandomForest )
					classifierCopy = classifier;
				else
					classifierCopy = (AbstractClassifier) (AbstractClassifier.makeCopy( classifier ));

			} catch (Exception e) {
				IJ.log("Error: classifier could not be copied to classify in a multi-thread way.");
				e.printStackTrace();
			}
			fu[i] = exe.submit(classifyInstances(partialData[i], classifierCopy, counter, probabilityMaps));
		}

		ScheduledExecutorService monitor = Executors.newScheduledThreadPool(1);
		ScheduledFuture task = monitor.scheduleWithFixedDelay(new Runnable() {
			@Override
			public void run() {
				IJ.showProgress(counter.get(), numInstances);
			}
		}, 0, 1, TimeUnit.SECONDS);

		// Join threads
		for(int i = 0; i < numThreads; i++)
		{
			try {
				results[i] = fu[i].get();
			} catch (InterruptedException e) {
				//e.printStackTrace();
				return null;
			} catch (ExecutionException e) {
				e.printStackTrace();
				return null;
			} finally {
				exe.shutdown();
				task.cancel(true);
				monitor.shutdownNow();
				IJ.showProgress(1);
			}
		}

		exe.shutdown();

		// Create final array
		double[][] classificationResult;
		classificationResult = new double[numChannels][numInstances];

		for(int i = 0; i < numThreads; i++)
			for (int c = 0; c < numChannels; c++)
				System.arraycopy(results[i][c], 0, classificationResult[c], i*partialSize, results[i][c].length);

		IJ.showProgress(1.0);
		final long end = System.currentTimeMillis();
		IJ.log("Classifying whole image data took: " + (end-start) + "ms");

		double[]         classifiedSlice = new double[w*h];
		final ImageStack classStack      = new ImageStack(w, h);

		for (int i = 0; i < numSlices/numChannels; i++)
		{
			for (int c = 0; c < numChannels; c++)
			{
				System.arraycopy(classificationResult[c], i*(w*h), classifiedSlice, 0, w*h);
				ImageProcessor classifiedSliceProcessor = new FloatProcessor(w, h, classifiedSlice);
				classStack.addSlice(probabilityMaps ? getClassLabels()[c] : "", classifiedSliceProcessor);
			}
		}
		ImagePlus classImg = new ImagePlus(probabilityMaps ? "Probability maps" : "Classification result", classStack);

		classImg.setCalibration(trainingImage.getCalibration());
		return classImg;
	}


	/**
	 * Apply current classifier to a set of feature vectors (given in a feature
	 * stack array). The classification if performed in a multi-threaded way
	 * using as many threads as defined by the user.
	 *
	 * @param fsa feature stack array
	 * @param numThreads The number of threads to use. Set to zero for auto-detection.
	 * @param probabilityMaps probability flag. Tue: probability maps are calculated, false: binary classification
	 * @return result image containing the probability maps or the binary classification
	 */
	public ImagePlus applyClassifier(
			final FeatureStackArray fsa,
			int numThreads,
			boolean probabilityMaps)
	{
		if (numThreads == 0)
			numThreads = Prefs.getThreads();

		if( featureStackArray.isOldColorFormat() )
			IJ.log("Using old color format...");

		ArrayList<String> classNames = null;

		if(null != loadedClassNames)
			classNames = loadedClassNames;
		else
		{
			classNames = new ArrayList<String>();

			for(int i = 0; i < numOfClasses; i++)
				if(!classNames.contains(getClassLabels()[i]))
					classNames.add(getClassLabels()[i]);
		}

		// Create instances information (each instance needs a pointer to this)
		ArrayList<Attribute> attributes = new ArrayList<Attribute>();
		for (int i=1; i<=fsa.getNumOfFeatures(); i++)
		{
			String attString = fsa.getLabel(i);
			attributes.add(new Attribute(attString));
		}

		if(fsa.useNeighborhood())
			for (int i=0; i<8; i++)
			{
				IJ.log("Adding extra attribute original_neighbor_" + (i+1) + "...");
				attributes.add(new Attribute(new String("original_neighbor_" + (i+1))));
			}

		attributes.add(new Attribute("class", classNames));
		Instances dataInfo = new Instances("segment", attributes, 1);
		dataInfo.setClassIndex(dataInfo.numAttributes()-1);

		// number of classes
		final int numClasses   = classNames.size();
		// total number of instances (i.e. feature vectors)
		final int numInstances = fsa.getSize() * trainingImage.getWidth() * trainingImage.getHeight();
		// number of channels of the result image
		final int numChannels  = (probabilityMaps ? numClasses : 1);
		// number of slices of the result image
		final int numSlices    = (numChannels*numInstances)/(trainingImage.getWidth()*trainingImage.getHeight());

		IJ.showStatus("Classifying image...");

		final long start = System.currentTimeMillis();

		exe = Executors.newFixedThreadPool(numThreads);
		final double[][][] results = new double[numThreads][][];
		final int partialSize = numInstances / numThreads;
		Future<double[][]>[] fu = new Future[numThreads];

		final AtomicInteger counter = new AtomicInteger();

		for(int i = 0; i < numThreads; i++)
		{
			if (Thread.currentThread().isInterrupted())
				return null;

			int first = i*partialSize;
			int size = (i == numThreads - 1) ? numInstances - i*partialSize : partialSize;


			AbstractClassifier classifierCopy = null;
			try {
				// The Weka random forest classifiers do not need to be duplicated on each thread
				// (that saves much memory)
				if( classifier instanceof FastRandomForest || classifier instanceof RandomForest )
					classifierCopy = classifier;
				else
					classifierCopy = (AbstractClassifier) (AbstractClassifier.makeCopy( classifier ));
			} catch (Exception e) {
				IJ.log("Error: classifier could not be copied to classify in a multi-thread way.");
				e.printStackTrace();
			}

			fu[i] = exe.submit( classifyInstances( fsa, dataInfo, first, size, classifierCopy, counter, probabilityMaps ) );
		}

		ScheduledExecutorService monitor = Executors.newScheduledThreadPool(1);
		ScheduledFuture task = monitor.scheduleWithFixedDelay(new Runnable() {
			@Override
			public void run() {
				IJ.showProgress(counter.get(), numInstances);
			}
		}, 0, 1, TimeUnit.SECONDS);

		// Join threads
		try {
			for(int i = 0; i < numThreads; i++)
				results[i] = fu[i].get();
		} catch (InterruptedException e) {
			//e.printStackTrace();
			return null;
		} catch (ExecutionException e) {
			e.printStackTrace();
			return null;
		} catch ( OutOfMemoryError err ) {
			IJ.log( "ERROR: applyClassifier run out of memory. Please, "
					+ "use a smaller input image or fewer features." );
			err.printStackTrace();
			return null;
		} finally {
			exe.shutdown();
			task.cancel(true);
			monitor.shutdownNow();
			IJ.showProgress(1);
		}

		// Create final array
		double[][] classificationResult = new double[numChannels][numInstances];

		for(int i = 0; i < numThreads; i++)
			for (int c = 0; c < numChannels; c++)
				System.arraycopy(results[i][c], 0, classificationResult[c], i*partialSize, results[i][c].length);

		IJ.showProgress(1.0);
		final long end = System.currentTimeMillis();
		IJ.log("Classifying whole image data took: " + (end-start) + "ms");

		double[] classifiedSlice = new double[trainingImage.getWidth() * trainingImage.getHeight()];
		final ImageStack classStack = new ImageStack(trainingImage.getWidth(), trainingImage.getHeight());

		for (int i = 0; i < numSlices/numChannels; i++)
		{
			for (int c = 0; c < numChannels; c++)
			{
				System.arraycopy(classificationResult[c], i*(trainingImage.getWidth()*trainingImage.getHeight()), classifiedSlice, 0, trainingImage.getWidth()*trainingImage.getHeight());
				ImageProcessor classifiedSliceProcessor = new FloatProcessor(trainingImage.getWidth(), trainingImage.getHeight(), classifiedSlice);
				classStack.addSlice(probabilityMaps ? getClassLabels()[c] : "", classifiedSliceProcessor);
			}
		}
		ImagePlus classImg = new ImagePlus(probabilityMaps ? "Probability maps" : "Classification result", classStack);

		classImg.setCalibration(trainingImage.getCalibration());
		return classImg;
	}

	/**
	 * Classify instances concurrently
	 *
	 * @param fsa feature stack array with the feature vectors
	 * @param dataInfo empty set of instances containing the data structure (attributes and classes)
	 * @param first index of the first instance to classify (considering the feature stack array as a 1D array)
	 * @param numInstances number of instances to classify in this thread
	 * @param classifier current classifier
	 * @param counter auxiliary counter to be able to update the progress bar
	 * @param probabilityMaps if true return a probability map for each class instead of a classified image
	 * @return classification result
	 */
	private static Callable<double[][]> classifyInstances(
			final FeatureStackArray fsa,
			final Instances dataInfo,
			final int first,
			final int numInstances,
			final AbstractClassifier classifier,
			final AtomicInteger counter,
			final boolean probabilityMaps)
	{
		if (Thread.currentThread().isInterrupted())
			return null;

		return new Callable<double[][]>(){

			@Override
			public double[][] call(){

				final double[][] classificationResult;

				final int width = fsa.getWidth();
				final int height = fsa.getHeight();
				final int sliceSize = width * height;
				final int numClasses = dataInfo.numClasses();

				if (probabilityMaps)
					classificationResult = new double[numClasses][numInstances];
				else
					classificationResult = new double[1][numInstances];

				// auxiliary array to be filled for each instance
				final int extra = fsa.useNeighborhood() ? 8 : 0;
				final double[] values =
						new double[ fsa.getNumOfFeatures() + 1 + extra ];
				// create empty reusable instance
				final ReusableDenseInstance ins =
						new ReusableDenseInstance( 1.0, values );
				ins.setDataset(dataInfo);

				for (int i=0; i<numInstances; i++)
				{
					try{

						if (0 == i % 4000)
						{
							if (Thread.currentThread().isInterrupted())
								return null;
							counter.addAndGet(4000);
						}

						final int absolutePos = first + i;
						final int slice = absolutePos / sliceSize;
						final int localPos = absolutePos - slice * sliceSize;
						final int x = localPos % width;
						final int y = localPos / width;

						// set the reusable instance with the right values
						fsa.get( slice ).setInstance( x, y, 0, ins, values );

						if ( probabilityMaps )
						{
							double[] prob = classifier.distributionForInstance( ins );
							for(int k = 0 ; k < numClasses; k++)
								classificationResult[k][i] = prob[k];
						}
						else
						{
							classificationResult[0][i] = classifier.classifyInstance( ins );
						}

					}catch(Exception e){

						IJ.showMessage("Could not apply Classifier!");
						e.printStackTrace();
						return null;
					}
				}
				return classificationResult;
			}
		};
	}


	/**
	 * Classify instances concurrently
	 *
	 * @param data set of instances to classify
	 * @param classifier current classifier
	 * @param counter auxiliary counter to be able to update the progress bar
	 * @param probabilityMaps return a probability map for each class instead of a
	 * classified image
	 * @return classification result
	 */
	private static Callable<double[][]> classifyInstances(
			final Instances data,
			final AbstractClassifier classifier,
			final AtomicInteger counter,
			final boolean probabilityMaps)
	{
		if (Thread.currentThread().isInterrupted())
			return null;

		return new Callable<double[][]>(){

			@Override
			public double[][] call(){

				final int numInstances = data.numInstances();
				final int numClasses   = data.numClasses();

				final double[][] classificationResult;

				if (probabilityMaps)
					classificationResult = new double[numClasses][numInstances];
				else
					classificationResult = new double[1][numInstances];

				for (int i=0; i<numInstances; i++)
				{
					try{

						if (0 == i % 4000)
						{
							if (Thread.currentThread().isInterrupted())
								return null;
							counter.addAndGet(4000);
						}

						if (probabilityMaps)
						{
							double[] prob = classifier.distributionForInstance(data.get(i));
							for(int k = 0 ; k < numClasses; k++)
								classificationResult[k][i] = prob[k];
						}
						else
						{
							classificationResult[0][i] = classifier.classifyInstance(data.get(i));
						}

					}catch(Exception e){

						IJ.showMessage("Could not apply Classifier!");
						e.printStackTrace();
						return null;
					}
				}
				return classificationResult;
			}
		};
	}

	/**
	 * Set features to use during training
	 *
	 * @param featureNames list of feature names to use
	 * @return false if error
	 */
	public boolean setFeatures(ArrayList<String> featureNames)
	{
		if (null == featureNames)
			return false;

		this.featureNames = featureNames;

		final int numFeatures = FeatureStack.availableFeatures.length;
		boolean[] usedFeatures = new boolean[numFeatures];
		for(final String name : featureNames)
		{
			for(int i = 0 ; i < numFeatures; i++)
				if(name.startsWith(FeatureStack.availableFeatures[i]))
					usedFeatures[i] = true;
		}

		this.featureStackArray.setEnabledFeatures(usedFeatures);

		return true;
	}

	/**
	 * Set expected membrane thickness (this will be the width of
	 * the center column of the membrane filter)
	 * @param thickness expected membrane thickness (in pixels)
	 */
	public void setMembraneThickness(int thickness)
	{
		this.membraneThickness = thickness;
		featureStackArray.setMembraneSize(thickness);
	}

	/**
	 * Get current expected membrane thickness
	 * @return expected membrane thickness
	 */
	public int getMembraneThickness()
	{
		return membraneThickness;
	}

	/**
	 * Set the membrane patch size (it must be an odd number)
	 * @param patchSize membrane patch size
	 */
	public void setMembranePatchSize(int patchSize)
	{
		membranePatchSize = patchSize;
		featureStackArray.setMembranePatchSize(patchSize);
	}
	public int getMembranePatchSize()
	{
		return membranePatchSize;
	}

	/**
	 * Set the maximum sigma/radius to use in the features
	 * @param sigma maximum sigma to use in the features filters
	 */
	public void setMaximumSigma(float sigma)
	{
		maximumSigma = sigma;
		featureStackArray.setMaximumSigma(sigma);
	}

	/**
	 * Get the maximum sigma/radius to use in the features
	 * @return maximum sigma/radius to use in the features
	 */
	public float getMaximumSigma()
	{
		return maximumSigma;
	}

	/**
	 * Set the minimum sigma (radius) to use in the features
	 * @param sigma minimum sigma (radius) to use in the features filters
	 */
	public void setMinimumSigma(float sigma)
	{
		minimumSigma = sigma;
		featureStackArray.setMinimumSigma(sigma);
	}

	/**
	 * Get the minimum sigma (radius) to use in the features
	 * @return minimum sigma (radius) to use in the features
	 */
	public float getMinimumSigma()
	{
		return minimumSigma;
	}

	/**
	 * Get current number of trees (for random forest training)
	 * @return number of trees
	 */
	public int getNumOfTrees()
	{
		return numOfTrees;
	}
	/**
	 * Get number of random features (random forest training)
	 * @return number of random feature per node of the random forest
	 */
	public int getNumRandomFeatures()
	{
		return randomFeatures;
	}
	/**
	 * Get maximum depth of the random forest
	 * @return maximum depth of the random forest
	 */
	public int getMaxDepth()
	{
		return maxDepth;
	}

	/**
	 * Set the flag to balance the class distributions
	 * @param homogenizeClasses boolean flag to enable/disable the class balance
	 */
	public void setDoHomogenizeClasses(boolean homogenizeClasses)
	{
		this.homogenizeClasses = homogenizeClasses;
	}

	/**
	 * Get the boolean flag to enable/disable the class balance
	 * @return flag to enable/disable the class balance
	 */
	public boolean doHomogenizeClasses()
	{
		return homogenizeClasses;
	}

	/**
	 * Set feature update flag
	 * @param updateFeatures new feature update flag
	 */
	public void setUpdateFeatures(boolean updateFeatures)
	{
		this.updateFeatures = updateFeatures;
	}

	/**
	 * Forces the feature stack to be updated whenever it is needed next.
	 */
	public void setFeaturesDirty()
	{
		updateFeatures = true;
		// Set feature stacks belonging to slices with traces
		// to be updated during training and not test
		Arrays.fill(featureStackToUpdateTrain, false);
		Arrays.fill(featureStackToUpdateTest, true);

		for(int indexSlice=0; indexSlice<trainingImage.getImageStackSize(); indexSlice++)
		{
			for(int indexClass = 0; indexClass < numOfClasses; indexClass++)
				if(!examples[indexSlice].get(indexClass).isEmpty())
				{
					//IJ.log("feature stack for slice " + (indexSlice+1) + " needs to be updated for training");
					featureStackToUpdateTrain[indexSlice] = true;
					featureStackToUpdateTest[indexSlice] = false;
					break;
				}
		}

		// Reset the reference index in the feature stack array
		featureStackArray.resetReference();
	}

	/**
	 * Update fast random forest classifier with new values
	 *
	 * @param newNumTrees new number of trees
	 * @param newRandomFeatures new number of random features per tree
	 * @param newMaxDepth new maximum depth per tree
	 * @return false if error
	 */
	public boolean updateClassifier(
			int newNumTrees,
			int newRandomFeatures,
			int newMaxDepth)
	{
		if(newNumTrees < 1 || newRandomFeatures < 0)
			return false;
		numOfTrees = newNumTrees;
		randomFeatures = newRandomFeatures;
		maxDepth = newMaxDepth;

		rf.setNumTrees(numOfTrees);
		rf.setNumFeatures(randomFeatures);
		rf.setMaxDepth(maxDepth);

		return true;
	}

	/**
	 * Set the new enabled features
	 * @param newFeatures new enabled feature flags
	 */
	public void setEnabledFeatures(boolean[] newFeatures)
	{
		this.enabledFeatures = newFeatures;
		featureStackArray.setEnabledFeatures(newFeatures);
	}

	/**
	 * Get the current enabled features
	 * @return current enabled feature flags
	 */
	public boolean[] getEnabledFeatures()
	{
		return this.enabledFeatures;
	}

	/**
	 * Merge two datasets of Weka instances in place
	 * @param first first (and destination) dataset
	 * @param second second dataset
	 */
	public void mergeDataInPlace(Instances first, Instances second)
	{
		for(int i=0; i<second.numInstances(); i++)
			first.add(second.get(i));
	}

	/**
	 * Shut down the executor service for training and feature creation
	 */
	public void shutDownNow()
	{
		featureStackArray.shutDownNow();
		exe.shutdownNow();
	}

	/**
	 * Assign an arbitrary filter stack array
	 * @param fsa new filter stack array
	 */
	public void setFeatureStackArray(FeatureStackArray fsa)
	{
		this.featureStackArray = fsa;
		// set feature stacks to be updated during train and test to false
		// (since the feautures are set externally and expected to be up to date)
		featureStackToUpdateTrain = new boolean[featureStackArray.getSize()];
		featureStackToUpdateTest = new boolean[featureStackArray.getSize()];
		Arrays.fill(featureStackToUpdateTest, false);
		// set flag to not update features
		updateFeatures = false;
	}

	/**
	 * Set the list of loaded class names
	 * @param classNames new list of class names
	 */
	public void setLoadedClassNames(ArrayList<String> classNames)
	{
		this.loadedClassNames = classNames;
	}

	/**
	 * Save specific slice feature stack
	 *
	 * @param slice slice number
	 * @param dir directory to save the stack(s)
	 * @param fileWithExt file name with extension for the file(s)
	 */
	public void saveFeatureStack(int slice, String dir, String fileWithExt)
	{

		if(featureStackArray.isEmpty())
		{
			featureStackArray.updateFeaturesMT();
		}

		if(null == dir || null == fileWithExt)
			return;


		final String fileName = dir + fileWithExt.substring(0, fileWithExt.length()-4)
									+ String.format("%04d", slice) + ".tif";
		if(!featureStackArray.get(slice - 1).saveStackAsTiff(fileName))
		{
			IJ.error("Error", "Feature stack could not be saved");
			return;
		}

		IJ.log("Saved feature stack for slice " + (slice) + " as " + fileName);

	}

	/**
	 * Set the labels for each class
	 * @param classLabels array containing all the class labels
	 */
	public void setClassLabels(String[] classLabels)
	{
		this.classLabels = classLabels;
	}

	/**
	 * Get the current class labels
	 * @return array containing all the class labels
	 */
	public String[] getClassLabels()
	{
		return classLabels;
	}

}<|MERGE_RESOLUTION|>--- conflicted
+++ resolved
@@ -5473,15 +5473,9 @@
 
 			for(int j=0; j<trainingImage.getImageStackSize(); j++)
 				for(int i = 0; i < numOfClasses; i++)
-<<<<<<< HEAD
-					if(!examples[j].get(i).isEmpty())
-						if(!classNames.contains(getClassLabels()[i]))
-							classNames.add(getClassLabels()[i]);
-=======
 					if(examples[j].get(i).size() > 0 && !classNames.contains(getClassLabels()[i])) {
                         classNames.add(getClassLabels()[i]);
                     }
->>>>>>> 0df24bbc
 		}
 
 		final int numProcessors = Prefs.getThreads();
